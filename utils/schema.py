--- conflicted
+++ resolved
@@ -62,14 +62,10 @@
 
 def build_consolidation_name(schema_name, version_name, consolidation_date_str, extension="csv"):
     return "consolidation_{}_v_{}_{}.{}".format(
-<<<<<<< HEAD
         schema_name.replace("/", "_"),
         version_name,
         consolidation_date_str,
         extension,
-=======
-        schema_name.replace("/", "_"), version_name, consolidation_date_str, extension
->>>>>>> 50dc3745
     )
 
 
@@ -1139,23 +1135,15 @@
                 schema_name,
                 geojson_version_names_list[-1],
                 consolidation_date_str,
-<<<<<<< HEAD
                 extension='geojson',
-=======
-                extension="json",
->>>>>>> 50dc3745
             ),
         ),
         dataset_id=consolidated_dataset_id,
         resource_id=r_id,
-<<<<<<< HEAD
         payload={
             "type": "main",
             "title": f"Export au format geojson (v{latest_version})",
         },
-=======
-        payload=obj,
->>>>>>> 50dc3745
     )
 
     if not response.ok:
