import json
import logging
import os
import pickle
import shutil
import time
from datetime import date, datetime
from json import JSONDecodeError
from pathlib import Path

import chardet
import emails
import numpy as np
import pandas as pd
import pytz
import requests
import yaml
from tqdm import tqdm

from datagouvfr_data_pipelines.utils.datagouv import (
    ORGA_REFERENCE,
    VALIDATA_BASE_URL,
    local_client,
)
from datagouvfr_data_pipelines.utils.mattermost import send_message
from datagouvfr_data_pipelines.utils.minio import File, MinIOClient
from datagouvfr_data_pipelines.utils.retry import simple_connection_retry

pd.set_option("display.max_columns", None)
tqdm.pandas(desc="pandas progress bar", mininterval=30)

VALIDATA_BASE_URL = VALIDATA_BASE_URL + "/validate?schema={schema_url}&url={rurl}"
MINIMUM_VALID_RESOURCES_TO_CONSOLIDATE = 5
api_url = f"{local_client.base_url}/api/1/"
schema_endpoint_base = "api/1/datasets/?schema={schema_name}"
tag_endpoint_base = "api/1/datasets/?tag={tag}"
search_endpoint_base = "api/2/datasets/search/?q={search_word}"
local_timezone = pytz.timezone("Europe/Paris")
ignored_datasets = ["5b598be088ee387c0c353714"]
forced_validation_day = date(2023, 12, 6)
forced_validation = False
if datetime.today().date().month == forced_validation_day.month:
    if datetime.today().date().day == forced_validation_day.day:
        forced_validation = True


def load_config(config_path):
    if os.path.exists(config_path):
        with open(config_path, "r") as infile:
            return yaml.safe_load(infile)
    return {}


def build_ref_table_name(schema_name):
    return "ref_table_{}.csv".format(schema_name.replace("/", "_"))


def build_consolidation_name(schema_name, version_name, consolidation_date_str, extension="csv"):
    return "consolidation_{}_v_{}_{}.{}".format(
        schema_name.replace("/", "_"),
        version_name,
        consolidation_date_str,
        extension,
    )


def build_report_prefix(
    validata_reports_path,
    schema_name,
    dataset_id,
    resource_id,
):
    return (
        str(validata_reports_path) + "/" + schema_name.replace("/", "_")
        + f"_{dataset_id}_{resource_id}_"
    )


def comparer_versions(version: str) -> list[int | float]:
    return [int(part) if part.isnumeric() else np.inf for part in version.split(".")]


def drop_versions_sample(versions, nb_to_keep=5, level=0):
    _versions = sorted(versions, key=comparer_versions)
    majors = set(".".join(v.split(".")[0: level + 1]) for v in _versions)
    # if only one major: consider each minor as a major and run again
    if len(majors) == 1:
        if level == 2:
            return []
        return drop_versions_sample(versions, level=level + 1)
    latest_each_major = sorted(
        [
            sorted(
                [v for v in _versions if ".".join(v.split(".")[0: level + 1]) == m],
                key=comparer_versions,
            )[-1]
            for m in majors
        ],
        key=comparer_versions,
    )
    # if more than nb_to_keep majors: keep latest of each of the nb_to_keep latest majors
    if len(latest_each_major) >= nb_to_keep:
        return [v for v in versions if v not in latest_each_major[-nb_to_keep:]]
    # if 1 < len(majors) < nb_to_keep: keep latest of each major and fill with latest of the latest major
    for v in reversed(_versions):
        if len(latest_each_major) == nb_to_keep:
            break
        if v not in latest_each_major:
            latest_each_major.append(v)
    return [v for v in versions if v not in latest_each_major]


def remove_old_schemas(config_dict, schemas_catalogue_list, single_schema=False):
    schemas_list = [schema["name"] for schema in schemas_catalogue_list]
    mydict = {}
    # Remove old schemas still in yaml
    for schema_name in config_dict.keys():
        if schema_name in schemas_list:
            mydict[schema_name] = config_dict[schema_name]
        else:
            if not single_schema:
                logging.info(f"{schema_name} - Remove old schema not anymore in catalogue")
    return mydict


def get_schema_dict(
    schema_name: str,
    schemas_catalogue_list: list[dict],
) -> dict:
    """Get the dictionnary with information on the schema (when schemas catalogue list already loaded)"""
    for schema in schemas_catalogue_list:
        if schema["name"] == schema_name:
            return schema
    raise ValueError(f"No schema named '{schema_name}' found.")


def add_most_recent_valid_version(df_ref: pd.DataFrame) -> pd.DataFrame:
    """
    Based on validation columns by version, adds a column to
    the ref_table that shows the most recent version
    of the schema for which the resource is valid
    """
    version_cols_list = [col for col in df_ref.columns if col.startswith("is_valid_v_")]

    df_ref["most_recent_valid_version"] = ""

    for col in sorted(version_cols_list, reverse=True, key=comparer_versions):
        df_ref.loc[
            df_ref["most_recent_valid_version"] == "",
            "most_recent_valid_version",
        ] = df_ref.loc[df_ref["most_recent_valid_version"] == "", col].apply(
            lambda x: x * col.replace("is_valid_v_", "")
        )

    return df_ref


# Add the schema default configuration in the configuration YAML file
def add_schema_default_config(
    schema_name: str,
    config_path: Path,
    schemas_catalogue_list: list[dict],
) -> None:
    schema_dict = get_schema_dict(schema_name, schemas_catalogue_list)

    default_schema_config_dict = {
        "consolidate": False,
        "search_words": [schema_dict["title"]],  # setting schema title as a default search keyword for resources
    }

    config_dict = load_config(config_path)
    config_dict[schema_name] = default_schema_config_dict

    with open(config_path, "w") as outfile:
        yaml.dump(config_dict, outfile, default_flow_style=False)


# API parsing to get resources infos based on schema metadata, tags and search keywords
def parse_api(
    url: str,
    api_url: str,
) -> pd.DataFrame:
    fields = "id,title,slug,page,organization,owner,"
    fields += "resources{schema,url,id,title,last_modified,created_at,"
    fields += "extras{check:headers:content-type,check:available}}"
    all_datasets = local_client.get_all_from_api_query(
        url,
        mask=f"data{{{fields}}}" if "api/2" not in url else None
    )
    # when using api/2, the resources are not directly accessible, so we use api/1 to get them
    if "api/2" in url:
        session = requests.Session()
        session.headers.update({"X-fields": fields})
        tmp = []
        for d in all_datasets:
            r = session.get(api_url + "datasets/" + d["id"])
            r.raise_for_status()
            tmp.append(r.json())
        session.close()
        all_datasets = tmp
    arr = []
    for dataset in all_datasets:
        if dataset["id"] in ignored_datasets:
            continue
        for res in dataset["resources"]:
            if "format=csv" in res["url"]:
                filename = res["url"].split("/")[-3] + ".csv"
            else:
                filename = res["url"].split("/")[-1]
            ext = filename.split(".")[-1]
            detected_mime = res.get("extras", {}).get("check:headers:content-type", "").split(";")[0].strip()
            obj = {
                "dataset_id": dataset["id"],
                "dataset_title": dataset["title"],
                "dataset_slug": dataset["slug"],
                "dataset_page": dataset["page"],
                "resource_id": res["id"],
                "resource_title": res["title"],
                "resource_url": res["url"],
                "resource_last_modified": res["last_modified"],
                "resource_created_at": res["created_at"],
                "publish_source": res.get("extras", {}).get("publish_source", ""),
                "error_type": (
                    "hydra-unavailable-resource"
                    if not res.get("extras", {}).get("check:available", True)
                    else None
                )
            }
            appropriate_extension = ext in ["csv", "xls", "xlsx"]
            mime_dict = {
                "text/csv": "csv",
                "application/vnd.ms-excel": "xls",
                "application/vnd.openxmlformats-officedocument.spreadsheetml.sheet": "xlsx",
            }
            appropriate_mime = detected_mime in mime_dict.keys()
            if appropriate_extension:
                obj["resource_extension"] = ext
            elif appropriate_mime:
                obj["resource_extension"] = mime_dict[detected_mime]
            else:
                obj["resource_extension"] = ext
            if not (appropriate_extension or appropriate_mime):
                obj["error_type"] = "wrong-file-format"
            else:
                if not dataset["organization"] and not dataset["owner"]:
                    obj["error_type"] = "orphan-dataset"
                else:
                    obj["organization_or_owner"] = (
                        dataset["organization"]["slug"] if dataset["organization"] else dataset["owner"]["slug"]
                    )
                    obj["is_orga"] = bool(dataset["organization"])
            arr.append(obj)
    df = pd.DataFrame(arr)
    return df


# Make the validation report based on the resource url, the resource API-url,
# the schema url and validation url
@simple_connection_retry
def make_validata_report(rurl, schema_url, resource_api_url, validata_base_url=VALIDATA_BASE_URL):
    # saves time by not pinging Validata for unchanged resources
    data = requests.get(resource_api_url)
    if data.status_code == 404:
        return {'report': {
            'error': 'ressource not available',
            'valid': False
        }}
    data.raise_for_status()
    data = data.json()
    # if resource is a file on data.gouv.fr (not remote, due to hydra async work)
    # as of today (2023-09-04), hydra processes a check every week and we want a consolidation every day,
    # this condition should be removed when hydra and consolidation follow the same schedule (every day).
    # => not for now
    extras = data["extras"]
    if extras.get("analysis:error") == "File too large to download":
        # too large resources will make validata crash
        return {"report": {"error": "ressource is too large", "valid": False}}
    if data["filetype"] == "file":
        # check if hydra says the resources is not available, if no check then proceed
        if not extras.get("check:available", True):
            return {"report": {"error": "ressource not available", "valid": False}}
        # once a year we force scan every file, to compensate for potential anomalies
        if forced_validation:
            logging.info(f"forced validation for {resource_api_url}")
            r = requests.get(validata_base_url.format(schema_url=schema_url, rurl=rurl))
            time.sleep(0.5)
            return r.json()
        # check if resource has never been validated
        if "validation-report:validation_date" not in extras:
            logging.info(f"no validation yet: validation for {resource_api_url}")
            r = requests.get(validata_base_url.format(schema_url=schema_url, rurl=rurl))
            time.sleep(0.5)
            return r.json()
        # if it has, check whether hydra has detected a change since last validation
        elif extras.get("analysis:last-modified-at", False):
            last_modification_date = datetime.fromisoformat(extras["analysis:last-modified-at"])
            last_validation_date = datetime.fromisoformat(extras["validation-report:validation_date"])
            # progressively switching to timezone-aware dates
            if not last_validation_date.tzinfo:
                last_validation_date = local_timezone.localize(last_validation_date)
            if last_modification_date > last_validation_date:
                logging.info(f"recent hydra check: validation for {resource_api_url}")
                # resource has been changed since last validation: validate again
                r = requests.get(validata_base_url.format(schema_url=schema_url, rurl=rurl))
                time.sleep(0.5)
                return r.json()
            else:
                # resource has not changed since last validation, validation report from metadata
                # NB: only recreating the keys required for downstream processes
                logging.info(f"old hydra check: no validation for {resource_api_url}")
                return {
                    "report": {
                        "stats": {"errors": extras.get("validation-report:nb_errors")},
                        "valid": extras.get("validation-report:valid_resource"),
                        "tasks": [{"errors": extras.get("validation-report:errors")}],
                        "date": extras.get("validation-report:validation_date"),
                        "from_metadata": True,
                    }
                }
        # no analysis: no (detectable) change since the crawler has started
        else:
            logging.info(f"no hydra check: no validation for {resource_api_url}")
            return {
                "report": {
                    "stats": {"errors": extras.get("validation-report:nb_errors")},
                    "valid": extras.get("validation-report:valid_resource"),
                    "tasks": [{"errors": extras.get("validation-report:errors")}],
                    "date": extras.get("validation-report:validation_date"),
                    "from_metadata": True,
                }
            }
    else:
        logging.info(f"remote resource: validation for {resource_api_url}")
        r = requests.get(validata_base_url.format(schema_url=schema_url, rurl=rurl))
        time.sleep(0.5)
        return r.json()


# Returns if a resource is valid or not regarding a schema (version)
def is_validata_valid(rurl, schema_url, resource_api_url, validata_base_url=VALIDATA_BASE_URL):
    try:
        report = make_validata_report(rurl, schema_url, resource_api_url, validata_base_url)
        try:
            res = report["report"]["valid"]
        except KeyError:
            logging.warning(f"---- 🔴 No info in validata report for resource: {rurl}")
            res = False
            report = None
    except JSONDecodeError:
        logging.warning(f"---- 🔴 Could not make JSON from validata report for resource: {rurl}")
        res = False
        report = None
    return res, report


def save_validata_report(
    res,
    full_report,
    version,
    schema_name,
    dataset_id,
    resource_id,
    validata_reports_path,
):
    _report = full_report.get("report", {})

    if not _report:
        return

    save_report = {
        "validation-report:schema_name": schema_name,
        "validation-report:schema_version": version,
        "validation-report:schema_type": "tableschema",
        "validation-report:validator": "validata",
        "validation-report:valid_resource": res,
    }

    if _report.get("from_metadata"):
        save_report["from_metadata"] = True

    try:
        nb_errors = nb_errors = min(_report["stats"]["errors"], 100)
    except KeyError:
        nb_errors = None
    save_report["validation-report:nb_errors"] = nb_errors

    try:
        errors = _report["errors"][:100]
    except KeyError:
        errors = None
    save_report["validation-report:errors"] = errors

    if "date" in full_report.keys():
        save_report["validation-report:validation_date"] = full_report["date"]
    else:
        # progressively switching to timezone-aware dates
        save_report["validation-report:validation_date"] = str(datetime.now(local_timezone))

    with open(
        build_report_prefix(
            validata_reports_path,
            schema_name,
            dataset_id,
            resource_id,
        )
        + version
        + ".json",
        "w",
    ) as f:
        json.dump(save_report, f)


# Returns if a resource is valid based on its "ref_table" row
def is_validata_valid_row(row, schema_url, version, schema_name, validata_reports_path):
    if row["error_type"] is None:  # if no error
        rurl = row["resource_url"]
        resource_api_url = f"{local_client.base_url}/api/1/datasets/{row['dataset_id']}/resources/{row['resource_id']}/"
        res, report = is_validata_valid(rurl, schema_url, resource_api_url)
        if report and not report.get("report", {}).get("error", False):
            save_validata_report(
                res,
                report,
                version,
                schema_name,
                row["dataset_id"],
                row["resource_id"],
                validata_reports_path,
            )
        return res
    else:
        return False


# Gets the current metadata of schema version of a resource (based of ref_table row)
@simple_connection_retry
def get_resource_schema_version(row: pd.Series, api_url: str):
    url = api_url + f"datasets/{row['dataset_id']}/resources/{row['resource_id']}/"
    r = requests.get(url, headers={"X-fields": "schema"})
    r.raise_for_status()
    if r.status_code == 200:
        r_json = r.json()
        if r_json.get("schema") and r_json.get("schema").get("version", False):
            return r_json["schema"]["version"]
        else:
            return np.nan
    else:
        return np.nan


def get_schema_report(
    schemas_catalogue_url: str,
    config_path: Path,
    schema_name: str | None = None,
    list_schema_skip: list = [],
) -> tuple[dict, list]:
    """
    For single schema processing (e.g IRVE): specify schema_name as string
    For general case: specify list_schema_skip as a list of schemas to ignore
    """

    # always specify one of these two, depending on the case
    assert schema_name or len(list_schema_skip) > 0

    schemas_report_dict = {}

    schemas_catalogue_response = requests.get(schemas_catalogue_url)
    schemas_catalogue_response.raise_for_status()
    schemas_catalogue_dict = schemas_catalogue_response.json()
    logging.info(f"Schema catalogue URL: {schemas_catalogue_dict['$schema']}")
    logging.info(f"Version: {schemas_catalogue_dict['version']}")

    if not schema_name:
        schemas_catalogue_list = [
            schema
            for schema in schemas_catalogue_dict["schemas"]
            if schema["schema_type"] == "tableschema" and schema["name"] not in list_schema_skip
        ]
        logging.info(f"Total number of schemas: {len(schemas_catalogue_list)}")

        for schema in schemas_catalogue_list:
            logging.info(f"- {schema['name']} ({len(schema['versions'])} versions)")
            schemas_report_dict[schema["name"]] = {"nb_versions": len(schema["versions"])}

        # Creating/updating config file with missing schemas
        config_dict = load_config(config_path)
        if config_dict:
            config_dict = remove_old_schemas(config_dict, schemas_catalogue_list)

    else:
        schemas_catalogue_list = [
            schema
            for schema in schemas_catalogue_dict["schemas"]
            if schema["schema_type"] == "tableschema" and schema["name"] == schema_name
        ]
        logging.info(f"- {schemas_catalogue_list[0]['name']} ({len(schemas_catalogue_list[0]['versions'])} versions)")
        schemas_report_dict[schema_name] = {"nb_versions": len(schemas_catalogue_list[0]["versions"])}
        # Creating/updating config file with missing schemas
        config_dict = load_config(config_path)
        if config_dict:
            config_dict = remove_old_schemas(config_dict, schemas_catalogue_list, single_schema=True)

    for schema in schemas_catalogue_list:
        if schema["name"] not in config_dict.keys():
            add_schema_default_config(schema["name"], config_path, schemas_catalogue_list)
            schemas_report_dict[schema["name"]]["new_config_created"] = True
            logging.info(f"- ➕ Schema {schema['name']} added to config file.")
        else:
            schemas_report_dict[schema["name"]]["new_config_created"] = False
            logging.info(f"- 🆗 Schema {schema['name']} already in config file.")
    return schemas_report_dict, schemas_catalogue_list


def build_reference_table(
    config_dict: dict,
    schema_name: str,
    schemas_catalogue_list: list,
    schemas_report_dict: dict,
    validata_reports_path: Path,
    ref_tables_path: Path,
    should_succeed: bool = False,
) -> bool:
    logging.info(f"- ℹ️ STARTING SCHEMA: {schema_name}")
    if forced_validation:
        logging.info("🎂 Today is forced validation day!")

    # only info about consolidation and publication
    schema_config = config_dict[schema_name]

    if schema_config["consolidate"]:
        logging.info("This schema will be consolidated.")
    else:
        logging.info("This schema will NOT be consolidated.")
        logging.info("Building ref table to fill the resources' extras.")
    # Schema official specification (in catalogue)
    schema_dict = get_schema_dict(schema_name, schemas_catalogue_list)

    # Datasets to exclude (from config)
    datasets_to_exclude = []
    if "consolidated_dataset_id" in schema_config.keys():
        datasets_to_exclude += [schema_config["consolidated_dataset_id"]]
    if "exclude_dataset_ids" in schema_config.keys():
        if isinstance(schema_config["exclude_dataset_ids"], list):
            datasets_to_exclude += schema_config["exclude_dataset_ids"]

    # Tags and search words to use to get resources that could match schema (from config)
    tags_list = []
    if "tags" in schema_config.keys():
        tags_list += schema_config["tags"]

    search_words_list = []
    if "search_words" in schema_config.keys():
        search_words_list = schema_config["search_words"]

    # Schema versions not to consolidate
    drop_versions = []
    if "drop_versions" in schema_config.keys():
        drop_versions += schema_config["drop_versions"]
    else:
        # we only consider certain versions to save processing time
        # see the func for insights
        drop_versions = drop_versions_sample([v["version_name"] for v in schema_dict["versions"]])

    schemas_report_dict[schema_name]["nb_versions_to_drop_in_config"] = len(drop_versions)

    # PARSING API TO GET ALL ELIGIBLE RESOURCES FOR CONSOLIDATION

    df_list = []

    # Listing resources by schema request
    logging.info("Listing from schema...")
    df_schema = parse_api(
        schema_endpoint_base.format(schema_name=schema_name.replace("/", "%2F")),
        api_url,
    )
    logging.info(f"{len(df_schema)} resources found.")
    schemas_report_dict[schema_name]["nb_resources_found_by_schema"] = len(df_schema)
    if len(df_schema) > 0:
        df_schema["resource_found_by"] = "1 - schema request"
        df_schema["initial_version_name"] = df_schema.apply(
            lambda row: get_resource_schema_version(row, api_url),
            axis=1,
        )
        df_list += [df_schema]

    # Listing resources by tag requests
    logging.info("Listing from tags...")
    schemas_report_dict[schema_name]["nb_resources_found_by_tags"] = 0
    for tag in tags_list:
        df_tag = parse_api(
            tag_endpoint_base.format(tag=tag),
            api_url,
        )
        logging.info(f"{len(df_tag)} resources found with tag '{tag}'")
        schemas_report_dict[schema_name]["nb_resources_found_by_tags"] += len(df_tag)
        if len(df_tag) > 0:
            df_tag["resource_found_by"] = "2 - tag request"
            df_list += [df_tag]

    # Listing resources by search (keywords) requests
    logging.info("Listing from keywords...")
    schemas_report_dict[schema_name]["nb_resources_found_by_search_words"] = 0
    for search_word in search_words_list:
        df_search_word = parse_api(
            search_endpoint_base.format(search_word=search_word),
            api_url,
        )
        logging.info(f"{len(df_search_word)} resources found with keyword '{search_word}'")
        schemas_report_dict[schema_name]["nb_resources_found_by_search_words"] += len(df_search_word)
        if len(df_search_word) > 0:
            df_search_word["resource_found_by"] = "3 - search request"
            df_list += [df_search_word]

    if len(df_list) > 0:
        df = pd.concat(df_list, ignore_index=True)
        df = df[~(df["dataset_id"].isin(datasets_to_exclude))]
        df = df.sort_values("resource_found_by")
        df = df.drop_duplicates(subset=["resource_id"], keep="first")

        logging.info(
            f"🔢 {len(df)} resource(s) found for this schema, "
            f"{len(df.loc[df['error_type'].isna()])} with no inherent error."
        )

        if "initial_version_name" not in df.columns:  # in case there is no resource found by schema request
            df["initial_version_name"] = np.nan

        # FOR EACH RESOURCE AND SCHEMA VERSION, CHECK IF RESOURCE MATCHES THE SCHEMA VERSION

        # Apply validata check for each version that is not explicitly dropped in config file
        version_names_list = []

        for version in schema_dict["versions"]:
            version_name = version["version_name"]
            if version_name not in drop_versions:
                schema_url = version["schema_url"]
                df[f"is_valid_v_{version_name}"] = df.apply(
                    lambda row: is_validata_valid_row(
                        row,
                        schema_url,
                        version_name,
                        schema_name,
                        validata_reports_path,
                    ),
                    axis=1,
                )
                version_names_list += [version_name]
                logging.info(f"--- ☑️ Validata check done for version {version_name}")
            else:
                logging.info(f"--- ❌ Version {version_name} to drop according to config file")

        if len(version_names_list) > 0:
            # Check if resources are at least matching one schema version
            # (only those matching will be downloaded in next step)
            df["is_valid_one_version"] = (
                sum([df[f"is_valid_v_{version_name}"] for version_name in version_names_list]) > 0
            )
            schemas_report_dict[schema_name]["nb_valid_resources"] = df["is_valid_one_version"].sum()
            df = add_most_recent_valid_version(df)
            logging.info(df)
            df.to_csv(
                os.path.join(
                    ref_tables_path,
                    f"ref_table_{schema_name.replace('/', '_')}.csv",
                ),
                index=False,
            )
            logging.info(f"-- ✅ Validata check done for {schema_name}.")

        else:
            schemas_report_dict[schema_name]["nb_valid_resources"] = 0
            logging.info("-- ❌ All possible versions for this schema were dropped by config file.")
            if should_succeed:
                return False

    else:
        logging.info(f"-- ⚠️ No resource found for {schema_name}.")
        if should_succeed:
            return False
    return True


def download_schema_files(schema_name, ref_tables_path, data_path, should_succeed=False):
    logging.info(f"- ℹ️ STARTING SCHEMA: {schema_name}")

    ref_table_path = os.path.join(
        ref_tables_path,
        build_ref_table_name(schema_name),
    )

    if os.path.exists(ref_table_path):
        df_ref = pd.read_csv(ref_table_path)
        df_ref["is_downloaded"] = False

        if len(df_ref[df_ref["is_valid_one_version"]]) > 0:
            schema_data_path = Path(data_path) / schema_name.replace("/", "_")
            schema_data_path.mkdir(exist_ok=True)

            session = requests.Session()
            for index, row in df_ref[df_ref["is_valid_one_version"]].iterrows():
                rurl = row["resource_url"]
                r = session.get(rurl, allow_redirects=True)

                if r.status_code == 200:
                    p = Path(schema_data_path) / row["dataset_slug"]
                    p.mkdir(exist_ok=True)
                    file_extension = row["resource_extension"]
                    written_filename = f"{row['resource_id']}.{file_extension}"

                    with open(f"{p}/{written_filename}", "wb") as f:
                        f.write(r.content)

                    df_ref.loc[
                        (df_ref["resource_id"] == row["resource_id"]),
                        "is_downloaded",
                    ] = True

                    logging.info(f"--- ⬇️✅ downloaded file [{row['resource_title']}] {rurl}")
                else:
                    logging.info(f"--- ⬇️❌ File could not be downloaded: [{row['resource_title']}] {rurl}")
                    logging.info(f"Error looks like this: {r.text}")
            session.close()

        else:
            logging.info("-- ⚠️ No valid resource for this schema")
            if should_succeed:
                return False

        if should_succeed and len(df_ref) == 0:
            return False
        df_ref.to_csv(ref_table_path, index=False)

    else:
        logging.info(
            "-- ❌ No reference table made for this schema (schema not to consolidate, "
            "no version to consolidate or no resource found)."
        )
        if should_succeed:
            return False

    return True


def consolidate_data(
    data_path,
    schema_name,
    consolidated_data_path,
    ref_tables_path,
    schemas_catalogue_list,
    consolidation_date_str,
    tmp_path,
    schemas_report_dict,
    should_succeed=False,
):
    logging.info(f"- ℹ️ STARTING SCHEMA: {schema_name}")

    schema_data_path = Path(data_path) / schema_name.replace("/", "_")

    if os.path.exists(schema_data_path):
        schema_consolidated_data_path = Path(consolidated_data_path) / schema_name.replace("/", "_")
        schema_consolidated_data_path.mkdir(exist_ok=True)

        ref_table_path = os.path.join(
            ref_tables_path,
            build_ref_table_name(schema_name),
        )
        df_ref = pd.read_csv(ref_table_path)  # (This file necessarily exists if data folder exists)

        # We will test if downloaded files are empty or not (so we set default values)
        df_ref["is_empty"] = np.nan
        df_ref.loc[df_ref["is_downloaded"], "is_empty"] = False

        schema_dict = get_schema_dict(schema_name, schemas_catalogue_list)

        version_names_list = [col.replace("is_valid_v_", "") for col in df_ref.columns if col.startswith("is_valid_v_")]

        for version in schema_dict["versions"]:
            version_name = version["version_name"]
            if version_name in version_names_list:
                df_ref_v = df_ref[(df_ref["is_valid_v_" + version_name]) & (df_ref["is_downloaded"])]

                if len(df_ref_v) > 0:
                    # Get schema version parameters for ddup
                    version_dict = requests.get(version["schema_url"])
                    version_dict.raise_for_status()
                    version_dict = version_dict.json()
                    version_all_cols_list = [field_dict["name"] for field_dict in version_dict["fields"]]
                    version_required_cols_list = [
                        field_dict["name"]
                        for field_dict in version_dict["fields"]
                        if field_dict.get("constraints", {}).get("required")
                    ]

                    if "primaryKey" in version_dict.keys():
                        primary_key = version_dict["primaryKey"]
                    else:
                        primary_key = None

                    df_r_list = []

                    for index, row in df_ref_v.iterrows():
                        file_extension = row["resource_extension"]
                        file_path = os.path.join(
                            schema_data_path,
                            row["dataset_slug"],
                            f"{row['resource_id']}.{file_extension}",
                        )

                        try:
                            if file_path.endswith(".csv"):
                                with open(file_path, "rb") as f:
                                    encoding = chardet.detect(f.read()).get("encoding")
                                if encoding == "Windows-1254":
                                    encoding = "iso-8859-1"

                                df_r = pd.read_csv(
                                    file_path,
                                    sep=None,
                                    engine="python",
                                    dtype="str",
                                    encoding=encoding,
                                    na_filter=False,
                                    keep_default_na=False,
                                )
                            else:
                                df_r = pd.read_excel(
                                    file_path,
                                    dtype="str",
                                    na_filter=False,
                                    keep_default_na=False,
                                    engine="openpyxl",
                                )
                        except Exception as e:
                            logging.warning(f"Pb on reading resource: {file_path}")
                            logging.warning(e)

                        try:
                            # Remove potential blanks in column names, assert there's no duplicate
                            df_r.columns = [
                                c.replace(" ", "") if c.replace(" ", "") not in df_r.columns else c
                                for c in df_r.columns
                            ]
                            # Remove potential unwanted characters
                            # (eg https://www.data.gouv.fr/fr/datasets/r/67ed303d-1b3a-49d1-afb4-6c0e4318cc20)
                            for c in df_r.columns:
                                df_r[c] = df_r[c].apply(
                                    lambda s: s.replace("\n", "").replace("\r", "") if isinstance(s, str) else s
                                )
                            if len(df_r) > 0:  # Keeping only non empty files
                                # Discard columns that are not in the current schema version
                                df_r = df_r[[col for col in version_all_cols_list if col in df_r.columns]]
                                # Assert all required columns are in the file
                                # Add optional columns to fit the schema
                                # /!\ THIS REQUIRES THAT COLUMNS CONSTRAINTS ARE PROPERLY SET UPSTREAM
                                if all([rq_col in df_r.columns for rq_col in version_required_cols_list]):
                                    for col in version_all_cols_list:
                                        if col not in df_r.columns:
                                            df_r[col] = np.nan
                                    df_r["last_modified"] = row["resource_last_modified"]
                                    df_r["datagouv_dataset_id"] = row["dataset_id"]
                                    df_r["datagouv_resource_id"] = row["resource_id"]
                                    df_r["datagouv_organization_or_owner"] = row["organization_or_owner"]
                                    df_r["is_orga"] = row["is_orga"]
                                    df_r["created_at"] = row["resource_created_at"]
                                    # Discard rows where any of the required columns is empty
                                    # (NaN or empty string)
                                    df_r = df_r.loc[
                                        (~(df_r[version_required_cols_list].isna().any(axis=1)))
                                        & (~((df_r[version_required_cols_list] == "").any(axis=1)))
                                    ]
                                    df_r_list += [df_r]
                                else:
                                    logging.info(f"This file is missing required columns: {file_path}")
                                    missing_columns = [
                                        rq_col for rq_col in version_required_cols_list if rq_col not in df_r.columns
                                    ]
                                    logging.info(f"> {missing_columns}")
                                    df_ref.loc[
                                        (df_ref["resource_id"] == row["resource_id"]),
                                        "columns_issue",
                                    ] = True
                            else:
                                df_ref.loc[
                                    (df_ref["resource_id"] == row["resource_id"]),
                                    "is_empty",
                                ] = True
                        except Exception as e:
                            logging.warning(f"Pb on cleaning resource: {file_path}")
                            logging.warning(e)

                    if len(df_r_list) >= MINIMUM_VALID_RESOURCES_TO_CONSOLIDATE:
                        df_conso = pd.concat(df_r_list, ignore_index=True)

                        # Sorting by most recent (resource last modification date at the moment)
                        df_conso = df_conso.sort_values("last_modified", ascending=False)

                        # Deduplication
                        if primary_key is not None:
                            ddup_cols = primary_key
                        else:
                            ddup_cols = version_all_cols_list

                        df_conso = df_conso.drop_duplicates(ddup_cols, keep="first").reset_index(drop=True)

                        df_conso.to_csv(
                            os.path.join(
                                schema_consolidated_data_path,
                                build_consolidation_name(schema_name, version_name, consolidation_date_str),
                            ),
                            index=False,
                            encoding="utf-8",
                        )
                        logging.info(f"-- ✅ DONE: {schema_name} version {version_name}")

                    else:
                        logging.info(
                            f"-- ⚠️ Less than {MINIMUM_VALID_RESOURCES_TO_CONSOLIDATE}"
                            f" (non-empty) valid resources for version {version_name} :"
                            " consolidation file is not built"
                        )
                        if should_succeed:
                            return False

                else:
                    logging.info(f"-- ⚠️ No valid resource for version {version_name} of this schema")
                    if should_succeed:
                        return False

        if should_succeed and len(df_ref) == 0:
            return False
        df_ref.to_csv(ref_table_path, index=False)

    else:
        logging.info("-- ❌ No data downloaded for this schema.")
        if should_succeed:
            return False

    with open(tmp_path / "schemas_report_dict.pickle", "wb") as f:
        pickle.dump(schemas_report_dict, f, pickle.HIGHEST_PROTOCOL)

    return True


# Creates a dataset on data.gouv.fr for consolidation files (used only if does not exist yet in config file)
def create_schema_consolidation_dataset(
    schema_name,
    schemas_catalogue_list,
):
    global datasets_description_template, datasets_title_template

    schema_title = get_schema_dict(schema_name, schemas_catalogue_list)["title"]

    dataset = local_client.dataset().create(
        payload={
            "title": datasets_title_template.format(schema_title=schema_title),
            "description": datasets_description_template.format(schema_name=schema_name),
            "organization": ORGA_REFERENCE,
            "license": "lov2",
        },
    )

    return dataset


# Generic function to update a field (key) in the config file
def update_config_file(schema_name, key, value, config_path):
    config_dict = load_config(config_path)

    config_dict[schema_name][key] = value

    with open(config_path, "w") as outfile:
        yaml.dump(config_dict, outfile, default_flow_style=False)


# Adds the resource ID of the consolidated file for a given schema version in the config file
def update_config_version_resource_id(schema_name, version_name, r_id, config_path):
    config_dict = load_config(config_path)

    if "latest_resource_ids" not in config_dict[schema_name]:
        config_dict[schema_name]["latest_resource_ids"] = {version_name: r_id}
    else:
        config_dict[schema_name]["latest_resource_ids"][version_name] = r_id

    with open(config_path, "w") as outfile:
        yaml.dump(config_dict, outfile, default_flow_style=False)


# Returns if resource schema (version) metadata should
# be updated or not based on what we know about the resource
def is_schema_version_to_update(row):
    initial_version_name = row["initial_version_name"]
    most_recent_valid_version = row["most_recent_valid_version"]
    resource_found_by = row["resource_found_by"]

    return (resource_found_by == "1 - schema request") and (initial_version_name != most_recent_valid_version)


# Returns if resource schema (version) metadata should
# be deleted or not based on what we know about the resource
def is_schema_to_drop(row):
    resource_found_by = row["resource_found_by"]
    is_valid_one_version = row["is_valid_one_version"]

    return (resource_found_by == "1 - schema request") and (is_valid_one_version is False)


def update_resource_metadata(
    schema_name,
    version_name,
    dataset_id,
    resource_id,
    validata_report_path,
    api_url,
    update_version,
    should_succeed,
):
    """
    What we are doing here:
    - if validation_report is made from the resource's metadata (see make_validata_report
    for the logic with hydra), we don't touch anything
    - if the report is from validata:
        * if the resource already has a schema in its metadata:
            > if it's not the same schema as the one we're currently processing (can happen if keywords
            are too vague or for datapackages for instance), we don't touch anything
            > if it's the same schema:
                ¤ if the resource is valid for at least one version, we put the highest valid version
                in schema metadata and the corresponding report in extras
                ¤ if the resource is not valid for any version, we don't touch the schema metadata
                (so no version), and we update the extras with the validation report from the latest version
        * if the resource doesn't have a schema metadata:
            > if the resource is valid for at least one version, we put the highest valid version in
            schema metadata and the corresponding report in extras
            > if the resource is not valid for any version, we don't touch anything
    """
    logging.info("_____________________________")
    if os.path.isfile(validata_report_path):
        schema_from_consolidation = {"name": schema_name, "version": version_name}
        with open(validata_report_path) as out:
            validation_report = json.load(out)
        logging.info(f"Updating metadata for {api_url}datasets/{dataset_id}/resources/{resource_id}/")
        if validation_report.get("from_metadata"):
            logging.info("report is made from metadata and unchanged, passing")
            return True

        try:
            url = api_url + f"datasets/{dataset_id}/resources/{resource_id}/"
            r = requests.get(url, headers={"X-fields": "schema"})
            r.raise_for_status()
            schema_from_resource = r.json()["schema"]
            # if the resource already has a schema mentionned in its metadata, we don't
            # change it, we display how it is, but don't throw an error anymore
            if (
                schema_from_resource
                and schema_from_resource.get("name") is not None
                and schema_from_resource.get("name") != schema_name
            ):
                logging.info(f"For resource {api_url}datasets/{dataset_id}/resources/{resource_id}/")
                logging.info(f"Schema metadata error, it looks like this: {schema_from_resource}")
                logging.info(f"while this report is about {schema_name}")
                return True
        except Exception as e:
            logging.warning("abnormal exception (or you're in dev mode (mismatch datagouv URL and ids)? 🧑‍💻)")
            logging.warning(f"Schema: {schema_name}")
            logging.warning(f"URL: {url}")
            logging.warning(f"Error: {e}")
            if should_succeed:
                return False

        reponse_extras = local_client.resource(
            id=resource_id,
            dataset_id=dataset_id,
            fetch=False,
        ).update_extras(payload=validation_report)
        if reponse_extras.status_code != 200:
            logging.warning("🔴 Schema could not be added to extras")
            if should_succeed:
                return False
        else:
            logging.info(f"Schema extras updated with: {validation_report}")

        # not touching metadata if nothing changes
        if update_version and schema_from_resource and version_name != schema_from_resource.get("version"):
            obj = {"schema": schema_from_consolidation}

            response = local_client.resource(
                id=resource_id,
                dataset_id=dataset_id,
                fetch=False,
            ).update(payload=obj)

            if response.status_code != 200:
                logging.warning("🔴 Schema could not be added on resource")
                if should_succeed:
                    return False
            else:
                logging.info(f"Schema metadata updated with: {obj}")
        else:
            logging.info("Not updating schema metadata")

        return reponse_extras.status_code == 200
    else:
        logging.info(
            f"Validation report for v{version_name} doesn't exist for "
            f"{api_url}datasets/{dataset_id}/resources/{resource_id}/"
        )
    return True


def upload_geojson(
    schema_consolidated_data_path: Path,
    consolidation_date_str: str,
    schema_name: str,
    latest_version: str,
    config_dict: dict,
    should_succeed=False,
) -> bool:
    geojson_version_names_list = sorted(
        [
            filename.replace(
                "consolidation_" + schema_name.replace("/", "_") + "_v_",
                "",
            ).replace("_" + consolidation_date_str + ".geojson", "")
            for filename in os.listdir(schema_consolidated_data_path)
            if filename.endswith(".geojson") and not filename.startswith(".")
        ]
    )
    if len(geojson_version_names_list) > 1:
        logging.warning(f"Multiple versions of GeoJSON found for {schema_name}")

    # Uploading file
    consolidated_dataset_id = config_dict[schema_name]["consolidated_dataset_id"]
    r_id = config_dict[schema_name]["geojson_resource_id"]

<<<<<<< HEAD
    response = local_client.resource(
        id=r_id,
        dataset_id=consolidated_dataset_id,
        fetch=False,
        _from_response={"filetype": "file"},  # to be able to update the file without fetching
    ).update(
=======
    response = post_resource(
>>>>>>> c79fcdd2
        file_to_upload=File(
            source_path=schema_consolidated_data_path.as_posix(),
            source_name=build_consolidation_name(
                schema_name,
                geojson_version_names_list[-1],
                consolidation_date_str,
                extension='geojson',
            ),
<<<<<<< HEAD
        ).full_source_path,
        payload={
            "type": "main",
            "title": f"Export au format geojson (v{latest_version})",
            "format": "json",
=======
        ),
        dataset_id=consolidated_dataset_id,
        resource_id=r_id,
        payload={
            "type": "main",
            "title": f"Export au format geojson (v{latest_version})",
>>>>>>> c79fcdd2
        },
    )

    if not response.ok:
        logging.warning("--- ⚠️: GeoJSON file could not be uploaded.")
        logging.warning(response.text)
        if should_succeed:
            return False
    else:
        logging.info("--- ✅ Successfully updated GeoJSON file with metadata.")
    return True


def upload_consolidated(
    schema_name,
    consolidated_data_path,
    config_dict,
    schemas_catalogue_list,
    config_path,
    schemas_report_dict,
    consolidation_date_str,
    bool_upload_geojson,
    should_succeed=False,
):
    logging.info(f"- ℹ️ STARTING SCHEMA: {schema_name}")

    schema_consolidated_data_path = Path(consolidated_data_path) / schema_name.replace("/", "_")
    if os.path.exists(schema_consolidated_data_path):
        # Check if dataset_id is in config. If not, create a dataset on datagouv
        schema_config = config_dict[schema_name]
        if schema_config.get("publication"):
            if "consolidated_dataset_id" not in schema_config.keys():
                dataset = create_schema_consolidation_dataset(
                    schema_name,
                    schemas_catalogue_list,
                )
                consolidated_dataset_id = dataset.id
                update_config_file(
                    schema_name,
                    "consolidated_dataset_id",
                    consolidated_dataset_id,
                    config_path,
                )
                logging.info(
                    "-- 🟢 No consolidation dataset for this schema"
                    f" - Successfully created (id: {consolidated_dataset_id})"
                )
            else:
                consolidated_dataset_id = schema_config["consolidated_dataset_id"]

            schemas_report_dict[schema_name]["consolidated_dataset_id"] = consolidated_dataset_id

            # Creating last consolidation resources
            version_names_list = [
                filename.replace(
                    "consolidation_" + schema_name.replace("/", "_") + "_v_",
                    "",
                ).replace("_" + consolidation_date_str + ".csv", "")
                for filename in os.listdir(schema_consolidated_data_path)
                if filename.endswith(".csv") and not filename.startswith(".")
            ]
            if not version_names_list:
                logging.warning("-- ⚠️ No consolidated file was created for the schema, see consolidate_resources logs")
                return not should_succeed
            sorted_version = sorted(version_names_list, key=comparer_versions)
            latest_mapping = {"latest": sorted_version[-1]}
            sorted_version.append("latest")
            for version_name in sorted_version:
                time.sleep(2)

                # Uploading file (creating a new resource if version was not there before)
                kwargs = {
                    "file_to_upload": File(
                        source_path=schema_consolidated_data_path.as_posix(),
                        source_name=build_consolidation_name(
                            schema_name,
                            latest_mapping.get(version_name, version_name),
                            consolidation_date_str,
                        ),
                    ).full_source_path,
                    "payload": {
                        "schema": {
                            "name": schema_name,
                            "version": latest_mapping.get(version_name, version_name),
                        },
                        "type": "main",
                        "title": (
                            "Consolidation de la v{} du schéma - {}".format(version_name, consolidation_date_str)
                            if version_name != "latest"
                            else "Consolidation de la dernière version à date du schéma (v{}) - {}".format(
                                latest_mapping["latest"], consolidation_date_str
                            )
                        ),
                        "format": "csv",
                    },
                }
                try:
                    r_id = config_dict[schema_name]["latest_resource_ids"][version_name]
                    local_client.resource(
                        id=r_id,
                        dataset_id=consolidated_dataset_id,
                        fetch=False,
                        _from_response={"filetype": "file"},  # to be able to update the file without fetching
                    ).update(**kwargs)
                    logging.info(f"--- ✅ Updated consolidation for {schema_name} v{version_name} (id: {r_id})")
                except KeyError:
                    kwargs["dataset_id"] = consolidated_dataset_id
                    resource = local_client.resource().create_static(**kwargs)
                    update_config_version_resource_id(schema_name, version_name, resource.id, config_path)
                    logging.info(
                        f"--- ➕ New latest resource ID created for {schema_name} v{version_name} (id: {resource.id})"
                    )

            # Upload GeoJSON file (e.g IRVE)
            if bool_upload_geojson:
                upload_success = upload_geojson(
                    schema_consolidated_data_path,
                    consolidation_date_str,
                    schema_name,
                    latest_mapping["latest"],
                    config_dict,
                    should_succeed,
                )
        else:
            schemas_report_dict[schema_name]["consolidated_dataset_id"] = np.nan
            logging.info("-- ❌ No publication for this schema.")
            if should_succeed:
                return False

    else:
        schemas_report_dict[schema_name]["consolidated_dataset_id"] = np.nan
        logging.info("-- ❌ No consolidated file for this schema.")
        if should_succeed:
            return False
    if should_succeed:
        return upload_success
    return True


def update_reference_table(ref_tables_path, schema_name, should_succeed=False):
    # this is done after table is uploaded, in order not to publish these columns
    ref_table_path = os.path.join(
        ref_tables_path,
        build_ref_table_name(schema_name),
    )

    if os.path.isfile(ref_table_path):
        df_ref = pd.read_csv(ref_table_path)

        df_ref["is_schema_version_to_update"] = df_ref.apply(is_schema_version_to_update, axis=1)
        df_ref["is_schema_to_drop"] = df_ref.apply(is_schema_to_drop, axis=1)

        df_ref.to_csv(ref_table_path, index=False)

        logging.info(f"- ✅ Infos added for schema {schema_name}")

    else:
        logging.info(f"- ❌ No reference table for schema {schema_name}")
        if should_succeed:
            return False
    return True


# Get the (list of) e-mail address(es) of the owner or of the admin(s) of the owner organization of a dataset
def get_owner_or_admin_mails(dataset_id, api_url, headers):
    r = requests.get(api_url + f"datasets/{dataset_id}/")
    r.raise_for_status()
    r_dict = r.json()

    if r_dict["organization"] is not None:
        org_id = r_dict["organization"]["id"]
    else:
        org_id = None

    if r_dict["owner"] is not None:
        owner_id = r_dict["owner"]["id"]
    else:
        owner_id = None

    mails_type = None
    mails_list = []

    session = requests.Session()
    if org_id is not None:
        mails_type = "organisation_admins"
        r_org = session.get(api_url + f"organizations/{org_id}/")
        r_org.raise_for_status()
        members_list = r_org.json()["members"]
        for member in members_list:
            if member["role"] == "admin":
                user_id = member["user"]["id"]
                r_user = session.get(api_url + f"users/{user_id}/", headers=headers)
                r_user.raise_for_status()
                user_mail = r_user.json()["email"]
                mails_list += [user_mail]

    else:
        if owner_id is not None:
            mails_type = "owner"
            r_user = session.get(api_url + f"users/{owner_id}/", headers=headers)
            r_user.raise_for_status()
            user_mail = r_user.json()["email"]
            mails_list += [user_mail]
    session.close()
    return (mails_type, mails_list)


# Function to send a e-mail
def send_email(subject, message, mail_from, mail_to, smtp_host, smtp_user, smtp_password):
    message = emails.html(html="<p>%s</p>" % message, subject=subject, mail_from=mail_from)
    smtp = {
        "host": smtp_host,
        "port": 587,
        "tls": True,
        "user": smtp_user,
        "password": smtp_password,
    }

    _ = message.send(to=mail_to, smtp=smtp)

    return _


def update_resource_send_mail_producer(
    ref_tables_path,
    schema_name,
    validata_reports_path,
    should_succeed=False,
    send_mails=False,
):
    logging.info(f"- ℹ️ STARTING SCHEMA: {schema_name}")

    ref_table_path = os.path.join(
        ref_tables_path,
        build_ref_table_name(schema_name),
    )

    if os.path.isfile(ref_table_path):
        df_ref = pd.read_csv(ref_table_path)
        df_ref["resource_schema_update_success"] = np.nan
        df_ref["producer_notification_success"] = np.nan

        for idx, row in df_ref.iterrows():
            validata_report_path = build_report_prefix(
                validata_reports_path,
                schema_name,
                row["dataset_id"],
                row["resource_id"],
            )
            # whether or not to update the version in schema metadata
            update_version = False
            # If there is a valid version, put validata report from it
            if isinstance(row["most_recent_valid_version"], str):
                validata_report_path += row["most_recent_valid_version"] + ".json"
                update_version = True
            # Else, check if declarative version ; not setting the version in metadata
            else:
                # If so, put validation report from it, if it exists
                if isinstance(row["initial_version_name"], str) and os.path.isfile(
                    validata_report_path + row["initial_version_name"] + ".json"
                ):
                    validata_report_path += row["initial_version_name"] + ".json"
                # If not, put validation report from latest version
                else:
                    validata_report_path += (
                        max(
                            [x.replace("is_valid_v_", "") for x in list(row.keys()) if "is_valid_v_" in x],
                            key=comparer_versions,
                        )
                        + ".json"
                    )
            if row["is_schema_version_to_update"] or row["is_valid_one_version"]:
                resource_update_success = update_resource_metadata(
                    schema_name=schema_name,
                    version_name=row["most_recent_valid_version"],
                    dataset_id=row["dataset_id"],
                    resource_id=row["resource_id"],
                    validata_report_path=validata_report_path,
                    api_url=api_url,
                    update_version=update_version,
                    should_succeed=should_succeed,
                )
                df_ref.loc[
                    (df_ref["resource_id"] == row["resource_id"]),
                    "resource_schema_update_success",
                ] = resource_update_success

            # for now no email is sent
            if send_mails:
                if resource_update_success and (row["is_schema_version_to_update"] or row["is_valid_one_version"]):
                    # title = "Mise à jour de la version de la métadonnée schéma"
                    # comment = updated_schema_comment_template.format(
                    #     resource_title=row["resource_title"],
                    #     schema_name=schema_name,
                    #     initial_version_name=row["initial_version_name"],
                    #     most_recent_valid_version=row["most_recent_valid_version"],
                    # )
                    # comment_post = post_comment_on_dataset(dataset_id=row['dataset_id'],
                    #                                       title=title,
                    #                                       comment=comment,
                    #                                       api_url=api_url
                    #                                      )
                    #
                    # producer_notification_success = (comment_post.status_code == 201)

                    # df_ref.loc[
                    #     (df_ref['resource_id'] == row['resource_id']),
                    #     'producer_notification_success'
                    # ] = producer_notification_success
                    # No notification at the moment:
                    df_ref.loc[
                        (df_ref["resource_id"] == row["resource_id"]),
                        "producer_notification_success",
                    ] = False

                    # title = "Ajout de la métadonnée schéma"
                    # comment = added_schema_comment_template.format(
                    #     resource_title=row["resource_title"],
                    #     schema_name=schema_name,
                    #     most_recent_valid_version=row["most_recent_valid_version"],
                    # )
                    # comment_post = post_comment_on_dataset(dataset_id=row['dataset_id'],
                    #                                       title=title,
                    #                                       comment=comment,
                    #                                       api_url=api_url
                    #                                      )
                    #
                    # producer_notification_success = (comment_post.status_code == 201)
                    # df_ref.loc[
                    #     (df_ref['resource_id'] == row['resource_id']),
                    #     'producer_notification_success'
                    # ] = producer_notification_success
                    # No notification at the moment:
                    df_ref.loc[
                        (df_ref["resource_id"] == row["resource_id"]),
                        "producer_notification_success",
                    ] = False

                # Right now, we don't drop schema and do no notification
                # elif row["is_schema_to_drop"]:
                #    resource_update_success = delete_resource_schema(
                #        api_url,
                #        row['dataset_id'],
                #        row['resource_id'],
                #        schema_name,
                #        headers
                #     )
                #    df_ref.loc[
                #        (df_ref['resource_id'] == row['resource_id']),
                #        'resource_schema_update_success'
                #     ] = resource_update_success
                #
                #    if resource_update_success:
                #        title = 'Suppression de la métadonnée schéma'
                #
                #       mails_type, mails_list = get_owner_or_admin_mails(
                #           row['dataset_id'],
                #           api_url,
                #           headers
                #        )
                #
                #        if len(mails_list) > 0 : #If we found some email addresses, we send mails
                #
                #            if mails_type == 'organisation_admins' :
                #               message = deleted_schema_mail_template_org.format(
                #                    organisation_name=row['organization_or_owner'],
                #                    dataset_title=row['dataset_title'],
                #                    resource_title=row['resource_title'],
                #                    schema_name=schema_name,
                #                    schema_url=get_schema_dict(
                #                        schema_name,
                #                        schemas_catalogue_list
                #                    )['schema_url'],
                #                    resource_url=row['resource_url']
                #                )
                #            elif mails_type == 'owner' :
                #               message = deleted_schema_mail_template_own.format(
                #                    dataset_title=row['dataset_title'],
                #                    resource_title=row['resource_title'],
                #                    schema_name=schema_name,
                #                    schema_url=get_schema_dict(
                #                        schema_name,
                #                        schemas_catalogue_list
                #                    )['schema_url'],
                #                    resource_url=row['resource_url']
                #                )
                #
                #
                #            #Sending mail
                #
                #            producer_notification_success_list = []
                #            logging.info('- {} | {}:'.format(row['dataset_title'], row['resource_title']))
                #            for mail_to in mails_list :
                #                #mail_send = send_email(subject=title,
                #                #                       message=message,
                #                #                       mail_from=mail_from,
                #                #                       mail_to=mail_to,
                #                #                       smtp_host=smtp_host,
                #                #                       smtp_user=smtp_user,
                #                #                       smtp_password=smtp_password)

                #                #producer_notification_success_list += [(mail_send.status_code == 250)]
                #            # Success if at least one person receives the mail
                #            #producer_notification_success = any(producer_notification_success_list)
                #
                #        else : #If no mail address, we post a comment on dataset
                #           comment = deleted_schema_comment_template.format(
                #                resource_title=row['resource_title'],
                #                schema_name=schema_name,
                #                schema_url=get_schema_dict(
                #                    schema_name,
                #                    schemas_catalogue_list
                #                )['schema_url'],
                #                resource_url=row['resource_url']
                #            )
                #
                #           comment_post = post_comment_on_dataset(
                #                dataset_id=row['dataset_id'],
                #                title=title,
                #                comment=comment,
                #                api_url=api_url
                #            )
                #
                #            #producer_notification_success = (comment_post.status_code == 201)
                #
                #       df_ref.loc[
                #           (df_ref['resource_id'] == row['resource_id']),
                #           'producer_notification_success'
                #        ] = producer_notification_success

                # TO DROP when schema will be deleted and producer notified:
                df_ref.loc[
                    (df_ref["resource_id"] == row["resource_id"]),
                    "resource_schema_update_success",
                ] = False
                df_ref.loc[
                    (df_ref["resource_id"] == row["resource_id"]),
                    "producer_notification_success",
                ] = False

        df_ref.to_csv(ref_table_path, index=False)

        logging.info(f"- ✅ Resources updated for schema {schema_name}")

    else:
        logging.info(f"- ❌ No reference table for schema {schema_name}")
        if should_succeed:
            return False
    return True


def update_consolidation_documentation_report(
    schema_name,
    ref_tables_path,
    config_path,
    consolidation_date_str,
    config_dict,
    should_succeed=False,
):
    ref_table_path = os.path.join(
        ref_tables_path,
        build_ref_table_name(schema_name),
    )

    logging.info(f"- ℹ️ STARTING SCHEMA: {schema_name}")

    schema_config = config_dict[schema_name]
    if schema_config.get("publication"):
        if os.path.isfile(ref_table_path):
            if "consolidated_dataset_id" in schema_config.keys():
                consolidated_dataset_id = schema_config["consolidated_dataset_id"]
                kwargs = {
                    "file_to_upload": File(
                        source_path=ref_tables_path,
                        source_name=build_ref_table_name(schema_name),
                    ).full_source_path,
                    "payload": {
                        "type": "documentation",
                        "title": f"Documentation sur la consolidation - {consolidation_date_str}",
                    }
                }
                # Uploading documentation file (creating a new resource if version was not there before)
                try:
                    doc_r_id = config_dict[schema_name]["documentation_resource_id"]
                    response = local_client.resource(
                        id=doc_r_id,
                        dataset_id=consolidated_dataset_id,
                        fetch=False,
                        _from_response={"filetype": "file"},  # to be able to update the file without fetching
                    ).update(**kwargs)
                    if response.ok:
                        logging.info(f"--- ✅ Updated documentation resource  for {schema_name} (id: {doc_r_id})")
                    else:
                        logging.warning("--- ⚠️ Documentation file could not be uploaded.")
                        if should_succeed:
                            return False
                except KeyError:
                    kwargs["dataset_id"] = consolidated_dataset_id
                    resource = local_client.resource().create_static(**kwargs)
                    update_config_file(
                        schema_name,
                        "documentation_resource_id",
                        resource.id,
                        config_path,
                    )
                    logging.info(f"--- ➕ New documentation resource created for {schema_name} (id: {resource.id})")

            else:
                logging.info("-- ❌ No consolidation dataset ID for this schema.")
                if should_succeed:
                    return False

        else:
            logging.info("-- ❌ No reference table for this schema.")
            if should_succeed:
                return False

    else:
        logging.info("-- ❌ No publication for this schema.")
        if should_succeed:
            return False
    return True


def append_stats_list(ref_tables_path, schema_name, stats_df_list):
    ref_table_path = os.path.join(
        ref_tables_path,
        build_ref_table_name(schema_name),
    )

    if os.path.isfile(ref_table_path):
        df_ref = pd.read_csv(ref_table_path)
        df_ref["schema_name"] = schema_name
        df_ref["is_schema_version_updated"] = (
            df_ref["is_schema_version_to_update"] & df_ref["resource_schema_update_success"]
        )
        df_ref["is_schema_added"] = df_ref["is_valid_one_version"] & df_ref["resource_schema_update_success"]
        df_ref["is_schema_dropped"] = df_ref["is_schema_to_drop"] & df_ref["resource_schema_update_success"]
        df_ref["resource_schema_update_success"] = False
        df_ref.to_csv(ref_table_path, index=False)
        stats_df_list += [
            df_ref[
                [
                    "schema_name",
                    "is_schema_version_to_update",
                    "is_valid_one_version",
                    "is_schema_to_drop",
                    "resource_schema_update_success",
                    "is_schema_version_updated",
                    "is_schema_added",
                    "is_schema_dropped",
                ]
            ]
            .fillna(False)
            .groupby("schema_name")
            .sum()
            .reset_index()
        ]


def create_detailed_report(ref_tables_path, schema_name: str, report_tables_path, should_succeed: bool = False):
    ref_table_path = os.path.join(
        ref_tables_path,
        build_ref_table_name(schema_name),
    )

    if os.path.isfile(ref_table_path):
        df_ref = pd.read_csv(ref_table_path)

        df_ref["total_nb_resources"] = 1
        df_ref["error_type"].fillna("no-error", inplace=True)

        cols_to_sum = ["total_nb_resources"]
        cols_to_sum += [col for col in df_ref.columns if col.startswith("is_")]
        df_report = (
            df_ref.groupby(["resource_found_by", "error_type"]).agg({col: sum for col in cols_to_sum}).reset_index()
        )

        df_report.to_excel(
            os.path.join(
                report_tables_path,
                "report_table_{}.xlsx".format(schema_name.replace("/", "_")),
            ),
            index=False,
        )

        logging.info(f"- ✅ Report done for schema {schema_name}")

    else:
        logging.info(f"- ❌ No reference table for schema {schema_name}")
        if should_succeed:
            return False
    return True


def final_directory_clean_up(
    tmp_folder: str,
    output_data_folder: str,
):
    shutil.move(tmp_folder + "consolidated_data", output_data_folder)
    shutil.move(tmp_folder + "ref_tables", output_data_folder)
    shutil.move(tmp_folder + "report_tables", output_data_folder)


def upload_minio(
    TMP_FOLDER: str,
    MINIO_BUCKET_DATA_PIPELINE_OPEN: str,
    minio_output_filepath: str,
):
    minio_open = MinIOClient(bucket=MINIO_BUCKET_DATA_PIPELINE_OPEN)
    minio_open.send_files(
        list_files=[
            File(
                source_path=path,
                source_name=name,
                dest_path=(minio_output_filepath + path).replace(TMP_FOLDER, ""),
                dest_name=name,
            )
            for path, subdirs, files in os.walk(TMP_FOLDER + "/output/")
            for name in files
            if os.path.isfile(os.path.join(path, name))
        ],
        ignore_airflow_env=True,
    )
    return


def notification_synthese(
    MINIO_URL: str,
    MINIO_BUCKET_DATA_PIPELINE_OPEN: str,
    TMP_FOLDER: Path,
    MATTERMOST_DATAGOUV_SCHEMA_ACTIVITE: str,
    schema_name: str = "",
    list_schema_skip: list = [],
):
    """
    For single schema processing (e.g IRVE): specify schema_name as string
    For general case: specify list_schema_skip as a list of schemas to ignore
    """
    assert schema_name or len(list_schema_skip) > 0

    last_conso = datetime.today().strftime("%Y-%m-%d")
    r = requests.get("https://schema.data.gouv.fr/schemas/schemas.json")
    r.raise_for_status()
    schemas = r.json()["schemas"]
    minio_open = MinIOClient(bucket=MINIO_BUCKET_DATA_PIPELINE_OPEN)

    message = ":mega: *Rapport sur la consolidation des données répondant à un schéma.*\n"

    if schema_name:
        schemas = [s for s in schemas if s["name"] == schema_name]
    else:
        schemas = [s for s in schemas if s["name"] not in list_schema_skip]
    for s in schemas:
        if s["schema_type"] == "tableschema":
            try:
                filename = (
                    f"https://{MINIO_URL}/{MINIO_BUCKET_DATA_PIPELINE_OPEN}/schema/schemas_consolidation/"
                    f"{last_conso}/output/ref_tables/ref_table_{s['name'].replace('/', '_')}.csv"
                )
                df = pd.read_csv(filename)
                nb_declares = df[df["resource_found_by"] == "1 - schema request"].shape[0]
                nb_suspectes = df[df["resource_found_by"] != "1 - schema request"].shape[0]
                nb_valides = df[df["is_valid_one_version"]].shape[0]
                # if error_type is not empty, the error is inherent to the file or the context
                # not to its content, so we don't want it here
                df = df[(~(df["is_valid_one_version"])) & df["error_type"].isna()]
                df = df[
                    [
                        "dataset_id",
                        "resource_id",
                        "dataset_title",
                        "resource_title",
                        "organization_or_owner",
                        "resource_created_at",
                        "publish_source",
                        "dataset_page",
                        "resource_url",
                        "resource_found_by",
                    ]
                ]
                df["schema_name"] = s["title"]
                df["schema_id"] = s["name"]
                df["validata_report"] = (
                    "https://preprod-validata.dataeng.etalab.studio/table-schema?input=url&url="
                    f"{df['resource_url']}&schema_url={s['schema_url']}"
                )
                erreurs_file_name = f"liste_erreurs-{s['name'].replace('/', '_')}.csv"
                df.to_csv(f"{TMP_FOLDER}/{erreurs_file_name}", index=False)

                minio_open.send_files(
                    list_files=[
                        File(
                            source_path=f"{TMP_FOLDER}/",
                            source_name=erreurs_file_name,
                            dest_path="schema/schemas_consolidation/liste_erreurs/",
                            dest_name=erreurs_file_name,
                        )
                    ],
                    ignore_airflow_env=True,
                )

                message += f"\n- Schéma ***{s['title']}***\n - Ressources déclarées : {nb_declares}"

                if nb_suspectes != 0:
                    message += f"\n - Ressources suspectées : {nb_suspectes}"

                message += (
                    f"\n - Ressources valides : {nb_valides} \n - [Liste des ressources non valides]"
                    f"(https://{MINIO_URL}/{MINIO_BUCKET_DATA_PIPELINE_OPEN}/schema/"
                    f"schemas_consolidation/liste_erreurs/{erreurs_file_name})\n"
                )
            except Exception as e:
                logging.warning(f"{s['name']} erreur : {e}")
    send_message(message, MATTERMOST_DATAGOUV_SCHEMA_ACTIVITE)


# Template for consolidation datasets title
datasets_title_template = 'Fichiers consolidés des données respectant le schéma "{schema_title}"'

# Template for consolidation datasets description (Markdown)

datasets_description_template = """
Ceci est un jeu de données généré automatiquement par Etalab. Il regroupe les données qui respectent le schéma {schema_name}, par version du schéma.

La fiche présentant le schéma et ses caractéristiques est disponible sur [https://schema.data.gouv.fr/{schema_name}/latest.html](https://schema.data.gouv.fr/{schema_name}/latest.html)

### Qu'est-ce qu'un schéma ?

Les schémas de données permettent de décrire des modèles de données : quels sont les différents champs, comment sont représentées les données, quelles sont les valeurs possibles, etc.

Vous pouvez retrouver l'ensemble des schémas au référentiel sur le site schema.data.gouv.fr

### Comment sont produites ces données ?

Ces données sont produites à partir des ressources publiées sur le site [data.gouv.fr](http://data.gouv.fr) par différents producteurs. Etalab détecte automatiquement les ressources qui obéissent à un schéma et concatène l'ensemble des données en un seul fichier, par version de schéma.

Ces fichiers consolidés permettent aux réutilisateurs de manipuler un seul fichier plutôt qu'une multitude de ressources et contribue ainsi à améliorer la qualité de l'open data.

### Comment intégrer mes données dans ces fichiers consolidés ?

Si vous êtes producteurs de données et que vous ne retrouvez pas vos données dans ces fichiers consolidés, c'est probablement parce que votre ressource sur [data.gouv.fr](http://data.gouv.fr) n'est pas conforme au schéma. Vous pouvez vérifier la conformité de votre ressource via l'outil [https://publier.etalab.studio/upload?schema={schema_name}](https://publier.etalab.studio/upload?schema={schema_name})

En cas de problème persistant, vous pouvez contacter le support data.gouv [lien vers [https://support.data.gouv.fr/](https://support.data.gouv.fr/)].

### Comment produire des données conformes ?

Un certain nombre d'outils existent pour accompagner les producteurs de données. Vous pouvez notamment vous connecter sur le site [https://publier.etalab.studio/select?schema={schema_name}](https://publier.etalab.studio/select?schema={schema_name}) pour pouvoir saisir vos données selon trois modes :

- upload de fichier existant
- saisie via formulaire
- saisie via tableur
"""

# Template for mail/comment (added, updated and deleted schema)

added_schema_comment_template = """
Bonjour,

Vous recevez ce message car suite à un contrôle automatique de vos données par notre robot de validation, nous constatons que le fichier {resource_title} de ce jeu de données est conforme au schéma {schema_name} (version {most_recent_valid_version}).
Nous avons donc automatiquement ajouté à ce fichier la métadonnée de schéma correspondante, ce qui atteste de la qualité des données que vous avez publiées.

Une question ? Écrivez à validation@data.gouv.fr en incluant l'URL du jeu de données concerné.
"""

updated_schema_comment_template = """
Bonjour,

Vous recevez ce message car suite à un contrôle automatique de vos données par notre robot de validation, nous constatons que le fichier {resource_title} de ce jeu de données (qui respecte le schéma {schema_name}) n'avait pas dans ses métadonnées la version de schéma la plus récente qu'il respecte.
Nous avons donc automatiquement mis à jour les métadonnées du fichier en indiquant la version adéquate du schéma.

Version précédemment indiquée : {initial_version_name}
Version mise à jour : {most_recent_valid_version}

Une question ? Écrivez à validation@data.gouv.fr en incluant l'URL du jeu de données concerné.
"""

deleted_schema_mail_template_org = """
Bonjour,<br />
<br />
Vous recevez ce message automatique car vous êtes admin de l'organisation {organisation_name} sur data.gouv.fr. Votre organisation a publié le jeu de données {dataset_title}, dont le fichier {resource_title} se veut conforme au schéma {schema_name}.<br />
Cependant, suite à un contrôle automatique de vos données par notre robot de validation, il s'avère que ce fichier ne respecte aucune version de ce schéma.<br />
Nous avons donc automatiquement supprimé la métadonnée de schéma associée à ce fichier.<br />
<br />
Vous pouvez consulter le [rapport de validation](https://validata.etalab.studio/table-schema?input=url&schema_url={schema_url}&url={resource_url}&repair=true) pour vous aider à corriger les erreurs (ce rapport est relatif à la version la plus récente du schéma, mais votre fichier a bien été testé vis-à-vis de toutes les versions possibles du schéma).<br />
<br />
Vous pourrez alors restaurer la métadonnée de schéma une fois un fichier valide publié.<br />
<br />
Une question ? Écrivez à validation@data.gouv.fr en incluant l'URL du jeu de données concerné.<br />
<br />
Cordialement,<br />
<br />
L'équipe de data.gouv.fr
"""

deleted_schema_mail_template_own = """
Bonjour,<br />
<br />
Vous recevez ce message automatique car vous avez publié sur data.gouv.fr le jeu de données {dataset_title}, dont le fichier {resource_title} se veut conforme au schéma {schema_name}.<br />
Cependant, suite à un contrôle automatique de vos données par notre robot de validation, il s'avère que ce fichier ne respecte aucune version de ce schéma.<br />
Nous avons donc automatiquement supprimé la métadonnée de schéma associée à ce fichier.<br />
<br />
Vous pouvez consulter le [rapport de validation](https://validata.etalab.studio/table-schema?input=url&schema_url={schema_url}&url={resource_url}&repair=true) pour vous aider à corriger les erreurs (ce rapport est relatif à la version la plus récente du schéma, mais votre fichier a bien été testé vis-à-vis de toutes les versions possibles du schéma).<br />
<br />
Vous pourrez alors restaurer la métadonnée de schéma une fois un fichier valide publié.<br />
<br />
Une question ? Écrivez à validation@data.gouv.fr en incluant l'URL du jeu de données concerné.<br />
<br />
Cordialement,<br />
<br />
L'équipe de data.gouv.fr
"""

deleted_schema_comment_template = """
Bonjour,

Vous recevez ce message car suite à un contrôle automatique de vos données par notre robot de validation, nous constatons que le fichier {resource_title} de ce jeu de données se veut conforme au schéma {schema_name} alors qu'il ne respecte aucune version de ce schéma.
Nous avons donc automatiquement supprimé la métadonnée de schéma associée à ce fichier.

Vous pouvez consulter le [rapport de validation](https://validata.etalab.studio/table-schema?input=url&schema_url={schema_url}&url={resource_url}&repair=true) pour vous aider à corriger les erreurs (ce rapport est relatif à la version la plus récente du schéma, mais votre fichier a bien été testé vis-à-vis de toutes les versions possibles du schéma).

Vous pourrez alors restaurer la métadonnée de schéma une fois un fichier valide publié.

Une question ? Écrivez à validation@data.gouv.fr en incluant l'URL du jeu de données concerné.
"""<|MERGE_RESOLUTION|>--- conflicted
+++ resolved
@@ -1130,16 +1130,12 @@
     consolidated_dataset_id = config_dict[schema_name]["consolidated_dataset_id"]
     r_id = config_dict[schema_name]["geojson_resource_id"]
 
-<<<<<<< HEAD
     response = local_client.resource(
         id=r_id,
         dataset_id=consolidated_dataset_id,
         fetch=False,
         _from_response={"filetype": "file"},  # to be able to update the file without fetching
     ).update(
-=======
-    response = post_resource(
->>>>>>> c79fcdd2
         file_to_upload=File(
             source_path=schema_consolidated_data_path.as_posix(),
             source_name=build_consolidation_name(
@@ -1148,20 +1144,10 @@
                 consolidation_date_str,
                 extension='geojson',
             ),
-<<<<<<< HEAD
         ).full_source_path,
         payload={
             "type": "main",
             "title": f"Export au format geojson (v{latest_version})",
-            "format": "json",
-=======
-        ),
-        dataset_id=consolidated_dataset_id,
-        resource_id=r_id,
-        payload={
-            "type": "main",
-            "title": f"Export au format geojson (v{latest_version})",
->>>>>>> c79fcdd2
         },
     )
 
