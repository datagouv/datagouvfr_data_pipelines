from datagouvfr_data_pipelines.utils.datagouv import (
    get_all_from_api_query,
    DATAGOUV_URL
)
from datagouvfr_data_pipelines.config import AIRFLOW_ENV
from datagouvfr_data_pipelines.utils.minio import send_files
from datagouvfr_data_pipelines.utils.mattermost import send_message
from typing import List, Optional, Dict
import pandas as pd
import numpy as np
import requests
import json
from json import JSONDecodeError
import os
import yaml
from datetime import datetime, date
import time
from pathlib import Path
import chardet
import pickle
import emails
import shutil
from minio import Minio
import pytz

# DEV : for local dev in order not to mess up with production
DATAGOUV_URL = 'https://www.data.gouv.fr'
DATAGOUV_SECRET_API_KEY = ''

VALIDATA_BASE_URL = (
    "https://api.validata.etalab.studio/validate?schema={schema_url}&url={rurl}"
)
MINIMUM_VALID_RESOURCES_TO_CONSOLIDATE = 5
api_url = f"{DATAGOUV_URL}/api/1/"
schema_url_base = api_url + "datasets/?schema={schema_name}"
tag_url_base = api_url + "datasets/?tag={tag}"
search_url_base = api_url.replace('1', '2') + "datasets/search/?q={search_word}"
local_timezone = pytz.timezone('Europe/Paris')
<<<<<<< HEAD
ignored_datasets = [
    "5b598be088ee387c0c353714"
]
=======
forced_validation_day = date(2023, 12, 6)
forced_validation = False
if datetime.today().date().month == forced_validation_day.month:
    if datetime.today().date().day == forced_validation_day.day:
        forced_validation = True
>>>>>>> 788da1c4


def remove_old_schemas(
    config_dict,
    schemas_catalogue_list,
    single_schema=False
):
    schemas_list = [schema["name"] for schema in schemas_catalogue_list]
    mydict = {}
    # Remove old schemas still in yaml
    for schema_name in config_dict.keys():
        if schema_name in schemas_list:
            mydict[schema_name] = config_dict[schema_name]
        else:
            if not single_schema:
                print(schema_name, "- Remove old schema not anymore in catalogue")
    return mydict


def get_schema_dict(
    schema_name: str, schemas_catalogue_list: List[dict]
) -> Optional[dict]:
    """Get the dictionnary with information on the schema (when schemas catalogue list already loaded)"""
    for schema in schemas_catalogue_list:
        if schema["name"] == schema_name:
            return schema
    print(f"No schema named '{schema_name}' found.")
    return None


def add_most_recent_valid_version(df_ref: pd.DataFrame) -> pd.DataFrame:
    """
    Based on validation columns by version, adds a column to
    the ref_table that shows the most recent version
    of the schema for which the resource is valid
    """
    version_cols_list = [col for col in df_ref.columns if col.startswith("is_valid_v_")]

    df_ref["most_recent_valid_version"] = ""

    for col in sorted(version_cols_list, reverse=True):
        df_ref.loc[
            (df_ref["most_recent_valid_version"] == ""),
            "most_recent_valid_version",
        ] = df_ref.loc[(df_ref["most_recent_valid_version"] == ""), col].apply(
            lambda x: x * col.replace("is_valid_v_", "")
        )

    df_ref.loc[
        (df_ref["most_recent_valid_version"] == ""),
        "most_recent_valid_version",
    ] = np.nan

    return df_ref


# Add the schema default configuration in the configuration YAML file
def add_schema_default_config(
    schema_name: str, config_path: str, schemas_catalogue_list: List[dict]
) -> None:
    schema_dict = get_schema_dict(schema_name, schemas_catalogue_list)
    schema_title = schema_dict["title"]

    default_schema_config_dict = {
        "consolidate": False,
        "search_words": [
            schema_title
        ],  # setting schema title as a default search keyword for resources
    }

    if os.path.exists(config_path):
        with open(config_path, "r") as infile:
            config_dict = yaml.safe_load(infile)

    else:
        config_dict = {}

    config_dict[schema_name] = default_schema_config_dict

    with open(config_path, "w") as outfile:
        yaml.dump(config_dict, outfile, default_flow_style=False)


# API parsing to get resources infos based on schema metadata, tags and search keywords
def parse_api(url: str, api_url: str, schema_name: str) -> pd.DataFrame:
    fields = 'id,title,slug,page,organization,owner,'
    fields += 'resources{schema,url,id,title,last_modified,created_at,'
    fields += 'extras{check:headers:content-type,check:available}}'
    mask = f"data{{{fields}}}"
    all_datasets = get_all_from_api_query(
        url,
        mask=mask if 'api/2' not in url else None
    )
    # when using api/2, the resources are not directly accessible, so we use api/1 to get them
    if 'api/2' in url:
        session = requests.Session()
        session.headers.update({'X-fields': fields})
        tmp = []
        for d in all_datasets:
            r = session.get(
                api_url + "datasets/" + d["id"]
            )
            r.raise_for_status()
            tmp.append(r.json())
        session.close()
        all_datasets = tmp
    arr = []
    for dataset in all_datasets:
        if dataset["id"] in ignored_datasets:
            continue
        for res in dataset["resources"]:
            if res["schema"].get("name", "") == schema_name:
                if "format=csv" in res["url"]:
                    filename = res["url"].split("/")[-3] + ".csv"
                else:
                    filename = res["url"].split("/")[-1]
                ext = filename.split(".")[-1]
                detected_mime = res.get("extras", {}).get("check:headers:content-type", "").split(";")[0].strip()
                obj = {}
                obj["dataset_id"] = dataset["id"]
                obj["dataset_title"] = dataset["title"]
                obj["dataset_slug"] = dataset["slug"]
                obj["dataset_page"] = dataset["page"]
                obj["resource_id"] = res["id"]
                obj["resource_title"] = res["title"]
                obj["resource_url"] = res["url"]
                obj["resource_last_modified"] = res["last_modified"]
                obj["resource_created_at"] = res["created_at"]
                obj["publish_source"] = res.get("extras", {}).get("publish_source", "")
                obj["error_type"] = None
                if not res.get('extras', {}).get('check:available', True):
                    obj["error_type"] = "hydra-unavailable-resource"
                appropriate_extension = ext in ["csv", "xls", "xlsx"]
                mime_dict = {
                    "text/csv": "csv",
                    "application/vnd.ms-excel": "xls"
                }
                appropriate_mime = detected_mime in mime_dict.keys()
                if appropriate_extension:
                    obj["resource_extension"] = ext
                elif appropriate_mime:
                    obj["resource_extension"] = mime_dict[detected_mime]
                else:
                    obj["resource_extension"] = ext
                if not (appropriate_extension or appropriate_mime):
                    obj["error_type"] = "wrong-file-format"
                else:
                    if not dataset["organization"] and not dataset["owner"]:
                        obj["error_type"] = "orphan-dataset"
                    else:
                        obj["organization_or_owner"] = (
                            dataset["organization"]["slug"]
                            if dataset["organization"]
                            else dataset["owner"]["slug"]
                        )
                        obj["is_orga"] = bool(dataset["organization"])
                arr.append(obj)
    df = pd.DataFrame(arr)
    return df


# Make the validation report based on the resource url, the resource API-url,
# the schema url and validation url
def make_validata_report(rurl, schema_url, resource_api_url, validata_base_url=VALIDATA_BASE_URL):
    # saves time by not pinging Validata for unchanged resources
    data = requests.get(resource_api_url)
    data.raise_for_status()
    data = data.json()
    # if resource is a file on data.gouv.fr (not remote, due to hydra async work)
    # as of today (2023-09-04), hydra processes a check every week and we want a consolidation every day,
    # this condition should be removed when hydra and consolidation follow the same schedule (every day).
    # => not for now
    if data['filetype'] == "file":
        extras = data['extras']
        # check if hydra says the resources is not available, if no check then proceed
        if not extras.get("check:available", True):
            return {'report': {
                'hydra:unavailable': 'ressource not available',
                'valid': False
            }}
        # once a year we force scan every file, to compensate for potential anomalies
        if forced_validation:
            print(f"forced validation for {resource_api_url}")
            r = requests.get(validata_base_url.format(schema_url=schema_url, rurl=rurl))
            time.sleep(0.5)
            return r.json()
        # check if resource has never been validated
        if "validation-report:validation_date" not in extras:
            print(f"no validation yet: validation for {resource_api_url}")
            r = requests.get(validata_base_url.format(schema_url=schema_url, rurl=rurl))
            time.sleep(0.5)
            return r.json()
        # if it has, check whether hydra has detected a change since last validation
        elif extras.get("analysis:last-modified-at", False):
            last_modification_date = datetime.fromisoformat(extras["analysis:last-modified-at"])
            last_validation_date = datetime.fromisoformat(extras["validation-report:validation_date"])
            # progressively switching to timezone-aware dates
            if not last_validation_date.tzinfo:
                last_validation_date = local_timezone.localize(last_validation_date)
            if last_modification_date > last_validation_date:
                print(f"recent hydra check: validation for {resource_api_url}")
                # resource has been changed since last validation: validate again
                r = requests.get(validata_base_url.format(schema_url=schema_url, rurl=rurl))
                time.sleep(0.5)
                return r.json()
            else:
                # resource has not changed since last validation, validation report from metadata
                # NB: only recreating the keys required for downstream processes
                print(f"old hydra check: no validation for {resource_api_url}")
                return {
                    'report': {
                        'stats': {'errors': extras['validation-report:nb_errors']},
                        'valid': extras['validation-report:valid_resource'],
                        'tasks': [{'errors': extras['validation-report:errors']}],
                        'date': extras['validation-report:validation_date']
                    }
                }
        # no analysis: no (detectable) change since the crawler has started
        else:
            print(f"no hydra check: no validation for {resource_api_url}")
            return {
                'report': {
                    'stats': {'errors': extras['validation-report:nb_errors']},
                    'valid': extras['validation-report:valid_resource'],
                    'tasks': [{'errors': extras['validation-report:errors']}],
                    'date': extras['validation-report:validation_date']
                }
            }
    else:
        print(f"remote resource: validation for {resource_api_url}")
        r = requests.get(validata_base_url.format(schema_url=schema_url, rurl=rurl))
        time.sleep(0.5)
        return r.json()


# Returns if a resource is valid or not regarding a schema (version)
def is_validata_valid(rurl, schema_url, resource_api_url, validata_base_url=VALIDATA_BASE_URL):
    if any([r in resource_api_url for r in ["62ea8cd6af9f2e745fa84023", "64c28634468d0d94dd98405e"]]):
        print(resource_api_url)
    try:
        report = make_validata_report(rurl, schema_url, resource_api_url, validata_base_url)
        try:
            res = report["report"]["valid"]
        except:
            print(
                "{} ---- 🔴 No info in validata report for resource: {}".format(
                    datetime.today(), rurl
                )
            )
            res = False
            report = None
    except JSONDecodeError:
        print(
            "{} ---- 🔴 Could not make JSON from validata report for resource: {}".format(
                datetime.today(), rurl
            )
        )
        res = False
        report = None
    if any([r in resource_api_url for r in ["62ea8cd6af9f2e745fa84023", "64c28634468d0d94dd98405e"]]):
        print(res, report)
    return res, report


def save_validata_report(
    res,
    report,
    version,
    schema_name,
    dataset_id,
    resource_id,
    validata_reports_path,
):
    if not report.get('report', {}).get('hydra:unavailable', False):
        save_report = {}
        save_report["validation-report:schema_name"] = schema_name
        save_report["validation-report:schema_version"] = version
        save_report["validation-report:schema_type"] = "tableschema"
        save_report["validation-report:validator"] = "validata"
        save_report["validation-report:valid_resource"] = res
        try:
            nb_errors = (
                report["report"]["stats"]["errors"]
                if report["report"]["stats"]["errors"] < 100
                else 100
            )
        except:
            nb_errors = None
        save_report["validation-report:nb_errors"] = nb_errors
        try:
            keys = ["cells"]
            errors = [
                {y: x[y] for y in x if y not in keys}
                for x in report["report"]["tasks"][0]["errors"][:100]
            ]

        except:
            errors = None
        save_report["validation-report:errors"] = errors
        if 'date' in report.get('report', {}).keys():
            save_report["validation-report:validation_date"] = report['report']['date']
        else:
            # progressively switching to timezone-aware dates
            save_report["validation-report:validation_date"] = str(datetime.now(local_timezone))

        with open(
            str(validata_reports_path)
            + "/"
            + schema_name.replace("/", "_")
            + "_"
            + dataset_id
            + "_"
            + resource_id
            + "_"
            + version
            + ".json",
            "w",
        ) as f:
            json.dump(save_report, f)
    else:
        pass


# Returns if a resource is valid based on its "ref_table" row
def is_validata_valid_row(row, schema_url, version, schema_name, validata_reports_path):
    if row["error_type"] is None:  # if no error
        rurl = row["resource_url"]
        resource_api_url = DATAGOUV_URL + f'/api/1/datasets/{row["dataset_id"]}/resources/{row["resource_id"]}'
        res, report = is_validata_valid(rurl, schema_url, resource_api_url)
        if report and not report.get('report', {}).get('hydra:unavailable', False):
            save_validata_report(
                res,
                report,
                version,
                schema_name,
                row["dataset_id"],
                row["resource_id"],
                validata_reports_path,
            )
        return res
    else:
        return False


# Gets the current metadata of schema version of a resource (based of ref_table row)
def get_resource_schema_version(row: pd.Series, api_url: str):
    url = api_url + f'datasets/{row["dataset_id"]}/resources/{row["resource_id"]}/'
    r = requests.get(url, headers={'X-fields': 'schema'})
    r.raise_for_status()
    if r.status_code == 200:
        r_json = r.json()
        if r_json.get('schema', {}).get('version', False):
            return r_json["schema"]["version"]
        else:
            return np.nan
    else:
        return np.nan


def get_schema_report(
    schemas_catalogue_url,
    config_path,
    schema_name=None,
    list_schema_skip=[]
):
    """
    For single schema processing (e.g IRVE): specify schema_name as string
    For general case: specify list_schema_skip as a list of schemas to ignore
    """

    # always specify one of these two, depending on the case
    assert schema_name or len(list_schema_skip) > 0

    schemas_report_dict = {}

    schemas_catalogue_dict = requests.get(schemas_catalogue_url)
    schemas_catalogue_dict.raise_for_status()
    schemas_catalogue_dict = schemas_catalogue_dict.json()
    print("Schema catalogue URL:", schemas_catalogue_dict["$schema"])
    print("Version:", schemas_catalogue_dict["version"])

    if not schema_name:
        schemas_catalogue_list = [
            schema
            for schema in schemas_catalogue_dict["schemas"]
            if schema["schema_type"] == "tableschema"
            and schema["name"] not in list_schema_skip
        ]
        print("Total number of schemas:", len(schemas_catalogue_list))

        for schema in schemas_catalogue_list:
            print("- {} ({} versions)".format(schema["name"], len(schema["versions"])))
            schemas_report_dict[schema["name"]] = {"nb_versions": len(schema["versions"])}

        # Creating/updating config file with missing schemas
        if os.path.exists(config_path):
            with open(config_path, "r") as f:
                config_dict = yaml.safe_load(f)
            config_dict = remove_old_schemas(config_dict, schemas_catalogue_list)
        else:
            config_dict = {}

    else:
        schemas_catalogue_list = [
            schema
            for schema in schemas_catalogue_dict["schemas"]
            if schema["schema_type"] == "tableschema"
            and schema["name"] == schema_name
        ]
        print(
            "- {} ({} versions)".format(
                schemas_catalogue_list[0]["name"],
                len(schemas_catalogue_list[0]["versions"])
            )
        )
        schemas_report_dict[schema_name] = {"nb_versions": len(schemas_catalogue_list[0]["versions"])}
        # Creating/updating config file with missing schemas
        if os.path.exists(config_path):
            with open(config_path, "r") as f:
                config_dict = yaml.safe_load(f)
            config_dict = remove_old_schemas(
                config_dict,
                schemas_catalogue_list,
                single_schema=True
            )
        else:
            config_dict = {}

    for schema in schemas_catalogue_list:
        if schema["name"] not in config_dict.keys():
            add_schema_default_config(
                schema["name"], config_path, schemas_catalogue_list
            )
            schemas_report_dict[schema["name"]]["new_config_created"] = True
            print(
                "{} - ➕ Schema {} added to config file.".format(
                    datetime.today(), schema["name"]
                )
            )
        else:
            schemas_report_dict[schema["name"]]["new_config_created"] = False
            print(
                "{} - 🆗 Schema {} already in config file.".format(
                    datetime.today(), schema["name"]
                )
            )
    return schemas_report_dict, schemas_catalogue_list



def build_reference_table(
    config_dict,
    schema_name,
    schemas_catalogue_list,
    schemas_report_dict,
    validata_reports_path,
    ref_tables_path,
    should_succeed=False
):
    print("{} - ℹ️ STARTING SCHEMA: {}".format(datetime.now(), schema_name))
    if forced_validation:
        print("🎂 Today is forced validation day!")

    schema_config = config_dict[schema_name]

    if schema_config["consolidate"]:
        print("This schema will be consolidated.")
    else:
        print("This schema will NOT be consolidated.")
        print("Building ref table to fill the resources' extras.")
    # Schema official specification (in catalogue)
    schema_dict = get_schema_dict(schema_name, schemas_catalogue_list)

    # Datasets to exclude (from config)
    datasets_to_exclude = []
    if "consolidated_dataset_id" in schema_config.keys():
        datasets_to_exclude += [schema_config["consolidated_dataset_id"]]
    if "exclude_dataset_ids" in schema_config.keys():
        if isinstance(schema_config["exclude_dataset_ids"], list):
            datasets_to_exclude += schema_config["exclude_dataset_ids"]

    # Tags and search words to use to get resources that could match schema (from config)
    tags_list = []
    if "tags" in schema_config.keys():
        tags_list += schema_config["tags"]

    search_words_list = []
    if "search_words" in schema_config.keys():
        search_words_list = schema_config["search_words"]

    # Schema versions not to consolidate
    drop_versions = []
    if "drop_versions" in schema_config.keys():
        drop_versions += schema_config["drop_versions"]

    schemas_report_dict[schema_name]["nb_versions_to_drop_in_config"] = len(
        drop_versions
    )

    # PARSING API TO GET ALL ELIGIBLE RESOURCES FOR CONSOLIDATION

    df_list = []

    # Listing resources by schema request
    print('Listing from schema...')
    df_schema = parse_api(
        schema_url_base.format(schema_name=schema_name),
        api_url,
        schema_name
    )
    print(len(df_schema), 'resources found.')
    schemas_report_dict[schema_name]["nb_resources_found_by_schema"] = len(
        df_schema
    )
    if len(df_schema) > 0:
        df_schema["resource_found_by"] = "1 - schema request"
        df_schema["initial_version_name"] = df_schema.apply(
            lambda row: get_resource_schema_version(row, api_url),
            axis=1,
        )
        df_list += [df_schema]

    # Listing resources by tag requests
    print('Listing from tags...')
    schemas_report_dict[schema_name]["nb_resources_found_by_tags"] = 0
    for tag in tags_list:
        df_tag = parse_api(
            tag_url_base.format(tag=tag),
            api_url,
            schema_name
        )
        print(len(df_tag), f'resources found with tag "{tag}"')
        schemas_report_dict[schema_name]["nb_resources_found_by_tags"] += len(
            df_tag
        )
        if len(df_tag) > 0:
            df_tag["resource_found_by"] = "2 - tag request"
            df_list += [df_tag]

    # Listing resources by search (keywords) requests
    print('Listing from keywords...')
    schemas_report_dict[schema_name]["nb_resources_found_by_search_words"] = 0
    for search_word in search_words_list:
        df_search_word = parse_api(
            search_url_base.format(search_word=search_word),
            api_url,
            schema_name
        )
        print(len(df_search_word), f'resources found with keyword "{search_word}"')
        schemas_report_dict[schema_name][
            "nb_resources_found_by_search_words"
        ] += len(df_search_word)
        if len(df_search_word) > 0:
            df_search_word["resource_found_by"] = "3 - search request"
            df_list += [df_search_word]

    if len(df_list) > 0:
        df = pd.concat(df_list, ignore_index=True)
        df = df[~(df["dataset_id"].isin(datasets_to_exclude))]
        df = df.sort_values("resource_found_by")
        df = df.drop_duplicates(subset=["resource_id"], keep="first")

        print(
            "{} -- 🔢 {} resource(s) found for this schema.".format(
                datetime.now(), len(df)
            )
        )

        if (
            "initial_version_name" not in df.columns
        ):  # in case there is no resource found by schema request
            df["initial_version_name"] = np.nan

        # FOR EACH RESOURCE AND SCHEMA VERSION, CHECK IF RESOURCE MATCHES THE SCHEMA VERSION

        # Apply validata check for each version that is not explicitly dropped in config file
        version_names_list = []

        for version in schema_dict["versions"]:
            version_name = version["version_name"]
            if version_name not in drop_versions:
                schema_url = version["schema_url"]
                df["is_valid_v_{}".format(version_name)] = df.apply(
                    lambda row: is_validata_valid_row(
                        row,
                        schema_url,
                        version_name,
                        schema_name,
                        validata_reports_path,
                    ),
                    axis=1,
                )
                version_names_list += [version_name]
                print(
                    "{} --- ☑️ Validata check done for version {}".format(
                        datetime.now(), version_name
                    )
                )
            else:
                print(
                    "{} --- ❌ Version {} to drop according to config file".format(
                        datetime.now(), version_name
                    )
                )

        if len(version_names_list) > 0:
            # Check if resources are at least matching one schema version
            # (only those matching will be downloaded in next step)
            df["is_valid_one_version"] = (
                sum(
                    [
                        df["is_valid_v_{}".format(version_name)]
                        for version_name in version_names_list
                    ]
                )
                > 0
            )
            schemas_report_dict[schema_name]["nb_valid_resources"] = df[
                "is_valid_one_version"
            ].sum()
            df = add_most_recent_valid_version(df)
            df.to_csv(
                os.path.join(
                    ref_tables_path,
                    "ref_table_{}.csv".format(schema_name.replace("/", "_")),
                ),
                index=False,
            )
            print(
                "{} -- ✅ Validata check done for {}.".format(
                    datetime.now(), schema_name
                )
            )

        else:
            schemas_report_dict[schema_name]["nb_valid_resources"] = 0
            print(
                "{} -- ❌ All possible versions for this schema were dropped by config file.".format(
                    datetime.now()
                )
            )
            if should_succeed:
                return False

    else:
        print(
            "{} -- ⚠️ No resource found for {}.".format(
                datetime.now(), schema_name
            )
        )
        if should_succeed:
            return False

    return True


def download_schema_files(
    schema_name,
    ref_tables_path,
    data_path,
    should_succeed=False
):
    print("{} - ℹ️ STARTING SCHEMA: {}".format(datetime.now(), schema_name))

    ref_table_path = os.path.join(
        ref_tables_path,
        "ref_table_{}.csv".format(schema_name.replace("/", "_")),
    )

    if os.path.exists(ref_table_path):
        df_ref = pd.read_csv(ref_table_path)
        df_ref["is_downloaded"] = False

        if len(df_ref[df_ref["is_valid_one_version"]]) > 0:
            schema_data_path = Path(data_path) / schema_name.replace("/", "_")
            schema_data_path.mkdir(exist_ok=True)

            session = requests.Session()
            for index, row in df_ref[
                df_ref["is_valid_one_version"]
            ].iterrows():
                rurl = row["resource_url"]
                r = session.get(rurl, allow_redirects=True)

                if r.status_code == 200:
                    p = Path(schema_data_path) / row["dataset_slug"]
                    p.mkdir(exist_ok=True)
                    file_extension = row["resource_extension"]
                    written_filename = f"{row['resource_id']}.{file_extension}"

                    with open("{}/{}".format(p, written_filename), "wb") as f:
                        f.write(r.content)

                    df_ref.loc[
                        (df_ref["resource_id"] == row["resource_id"]),
                        "is_downloaded",
                    ] = True

                    print(
                        "{} --- ⬇️✅ downloaded file [{}] {}".format(
                            datetime.now(), row["resource_title"], rurl
                        )
                    )
                else:
                    print(
                        "{} --- ⬇️❌ File could not be downloaded: [{}] {}".format(
                            datetime.now(), row["resource_title"], rurl
                        )
                    )
            session.close()

        else:
            print(
                "{} -- ⚠️ No valid resource for this schema".format(datetime.now())
            )
            if should_succeed:
                return False

        if should_succeed and len(df_ref) == 0:
            return False
        df_ref.to_csv(ref_table_path, index=False)

    else:
        print(
            "{} -- ❌ No reference table made for this schema (schema not to consolidate, no version to consolidate or no resource found).".format(
                datetime.now()
            )
        )
        if should_succeed:
            return False

    return True


def consolidate_data(
    data_path,
    schema_name,
    consolidated_data_path,
    ref_tables_path,
    schemas_catalogue_list,
    consolidation_date_str,
    tmp_path,
    schemas_report_dict,
    should_succeed=False
):
    print("{} - ℹ️ STARTING SCHEMA: {}".format(datetime.now(), schema_name))

    schema_data_path = Path(data_path) / schema_name.replace("/", "_")

    if os.path.exists(schema_data_path):
        schema_consolidated_data_path = Path(
            consolidated_data_path
        ) / schema_name.replace("/", "_")
        schema_consolidated_data_path.mkdir(exist_ok=True)

        ref_table_path = os.path.join(
            ref_tables_path,
            "ref_table_{}.csv".format(schema_name.replace("/", "_")),
        )
        df_ref = pd.read_csv(
            ref_table_path
        )  # (This file necessarily exists if data folder exists)

        # We will test if downloaded files are empty or not (so we set default values)
        df_ref["is_empty"] = np.nan
        df_ref.loc[(df_ref["is_downloaded"]), "is_empty"] = False

        schema_dict = get_schema_dict(schema_name, schemas_catalogue_list)

        version_names_list = [
            col.replace("is_valid_v_", "")
            for col in df_ref.columns
            if col.startswith("is_valid_v_")
        ]

        for version in schema_dict["versions"]:
            version_name = version["version_name"]
            if version_name in version_names_list:
                df_ref_v = df_ref[
                    (df_ref["is_valid_v_" + version_name])
                    & (df_ref["is_downloaded"])
                ]

                if len(df_ref_v) > 0:
                    # Get schema version parameters for ddup
                    version_dict = requests.get(version["schema_url"])
                    version_dict.raise_for_status()
                    version_dict = version_dict.json()
                    version_all_cols_list = [
                        field_dict["name"] for field_dict in version_dict["fields"]
                    ]
                    version_required_cols_list = [
                        field_dict["name"] for field_dict in version_dict["fields"]
                        if field_dict.get("constraints", {}).get("required")
                    ]

                    if "primaryKey" in version_dict.keys():
                        primary_key = version_dict["primaryKey"]
                    else:
                        primary_key = None

                    df_r_list = []

                    for index, row in df_ref_v.iterrows():
                        file_extension = row["resource_extension"]
                        file_path = os.path.join(
                            schema_data_path,
                            row["dataset_slug"],
                            f"{row['resource_id']}.{file_extension}",
                        )

                        try:
                            if file_path.endswith(".csv"):
                                with open(file_path, "rb") as f:
                                    encoding = chardet.detect(f.read()).get(
                                        "encoding"
                                    )
                                if encoding == "Windows-1254":
                                    encoding = "iso-8859-1"

                                df_r = pd.read_csv(
                                    file_path,
                                    sep=None,
                                    engine="python",
                                    dtype="str",
                                    encoding=encoding,
                                    na_filter=False,
                                    keep_default_na=False,
                                )
                            else:
                                df_r = pd.read_excel(
                                    file_path,
                                    dtype="str",
                                    na_filter=False,
                                    keep_default_na=False,
                                    engine="openpyxl",
                                )

                            # Remove potential blanks in column names
                            df_r.columns = [c.replace(' ', '') for c in df_r.columns]
                            # Remove potential unwanted characters
                            # (eg https://www.data.gouv.fr/fr/datasets/r/67ed303d-1b3a-49d1-afb4-6c0e4318cc20)
                            for c in df_r.columns:
                                df_r[c] = df_r[c].apply(
                                    lambda s: s.replace('\n', '').replace('\r', '')
                                    if isinstance(s, str) else s
                                )
                            if len(df_r) > 0:  # Keeping only non empty files
                                # Discard columns that are not in the current schema version
                                df_r = df_r[
                                    [
                                        col
                                        for col in version_all_cols_list
                                        if col in df_r.columns
                                    ]
                                ]
                                # Assert all required columns are in the file
                                # Add optional columns to fit the schema
                                # /!\ THIS REQUIRES THAT COLUMNS CONSTRAINTS ARE PROPERLY SET UPSTREAM
                                if all(
                                    [rq_col in df_r.columns for rq_col in version_required_cols_list]
                                ):
                                    for col in version_all_cols_list:
                                        if col not in df_r.columns:
                                            df_r[col] = np.nan
                                    df_r["last_modified"] = row[
                                        "resource_last_modified"
                                    ]
                                    df_r["datagouv_dataset_id"] = row["dataset_id"]
                                    df_r["datagouv_resource_id"] = row["resource_id"]
                                    df_r["datagouv_organization_or_owner"] = row[
                                        "organization_or_owner"
                                    ]
                                    df_r["is_orga"] = row["is_orga"]
                                    df_r["created_at"] = row["resource_created_at"]
                                    # Discard rows where any of the required columns is empty
                                    # (NaN or empty string)
                                    df_r = df_r.loc[
                                        (~(df_r[version_required_cols_list].isna().any(axis=1)))
                                        & (~((df_r[version_required_cols_list] == '').any(axis=1)))
                                    ]
                                    df_r_list += [df_r]
                                else:
                                    print('This file is missing required columns: ', file_path)
                                    df_ref.loc[
                                        (df_ref["resource_id"] == row["resource_id"]),
                                        "columns_issue",
                                    ] = True
                            else:
                                df_ref.loc[
                                    (df_ref["resource_id"] == row["resource_id"]),
                                    "is_empty",
                                ] = True
                        except:
                            print("Pb on reading resource - {}".format(file_path))

                    if len(df_r_list) >= MINIMUM_VALID_RESOURCES_TO_CONSOLIDATE:
                        df_conso = pd.concat(df_r_list, ignore_index=True)

                        # Sorting by most recent (resource last modification date at the moment)
                        df_conso = df_conso.sort_values(
                            "last_modified", ascending=False
                        )

                        # Deduplication
                        if primary_key is not None:
                            ddup_cols = primary_key
                        else:
                            ddup_cols = version_all_cols_list

                        df_conso = df_conso.drop_duplicates(
                            ddup_cols, keep="first"
                        ).reset_index(drop=True)

                        df_conso.to_csv(
                            os.path.join(
                                schema_consolidated_data_path,
                                "consolidation_{}_v_{}_{}.csv".format(
                                    schema_name.replace("/", "_"),
                                    version_name,
                                    consolidation_date_str,
                                ),
                            ),
                            index=False,
                            encoding="utf-8",
                        )
                        print(
                            "{} -- ✅ DONE: {} version {}".format(
                                datetime.today(), schema_name, version_name
                            )
                        )

                    else:
                        print(
                            "{} -- ⚠️ Less than {} (non-empty) valid resources for version {} : consolidation file is not built".format(
                                datetime.today(),
                                MINIMUM_VALID_RESOURCES_TO_CONSOLIDATE,
                                version_name
                            )
                        )
                        if should_succeed:
                            return False

                else:
                    print(
                        "{} -- ⚠️ No valid resource for version {} of this schema".format(
                            datetime.today(), version_name
                        )
                    )
                    if should_succeed:
                        return False

        if should_succeed and len(df_ref) == 0:
            return False
        df_ref.to_csv(ref_table_path, index=False)

    else:
        print(
            "{} -- ❌ No data downloaded for this schema.".format(datetime.today())
        )
        if should_succeed:
            return False

    with open(tmp_path / "schemas_report_dict.pickle", "wb") as f:
        pickle.dump(schemas_report_dict, f, pickle.HIGHEST_PROTOCOL)

    return True


# Creates a dataset on data.gouv.fr for consolidation files (used only if does not exist yet in config file)
def create_schema_consolidation_dataset(
    schema_name, schemas_catalogue_list, api_url, headers
):
    global datasets_description_template, datasets_title_template

    schema_title = get_schema_dict(schema_name, schemas_catalogue_list)["title"]

    response = requests.post(
        api_url + "datasets/",
        json={
            "title": datasets_title_template.format(schema_title=schema_title),
            "description": datasets_description_template.format(
                schema_name=schema_name
            ),
            "organization": "534fff75a3a7292c64a77de4",
            "license": "lov2",
        },
        headers=headers,
    )
    response.raise_for_status()

    return response


# Generic function to update a field (key) in the config file
def update_config_file(schema_name, key, value, config_path):
    with open(config_path, "r") as f:
        config_dict = yaml.safe_load(f)

    config_dict[schema_name][key] = value

    with open(config_path, "w") as outfile:
        yaml.dump(config_dict, outfile, default_flow_style=False)


# Adds the resource ID of the consolidated file for a given schema version in the config file
def update_config_version_resource_id(schema_name, version_name, r_id, config_path):
    with open(config_path, "r") as f:
        config_dict = yaml.safe_load(f)

    if "latest_resource_ids" not in config_dict[schema_name]:
        config_dict[schema_name]["latest_resource_ids"] = {version_name: r_id}
    else:
        config_dict[schema_name]["latest_resource_ids"][version_name] = r_id

    with open(config_path, "w") as outfile:
        yaml.dump(config_dict, outfile, default_flow_style=False)


# Returns if resource schema (version) metadata should
# be updated or not based on what we know about the resource
def is_schema_version_to_update(row):
    initial_version_name = row["initial_version_name"]
    most_recent_valid_version = row["most_recent_valid_version"]
    resource_found_by = row["resource_found_by"]

    return (
        (resource_found_by == "1 - schema request")
        and (most_recent_valid_version == most_recent_valid_version)
        and (initial_version_name != most_recent_valid_version)
    )


# Returns if resource schema (version) metadata should
# be added or not based on what we know about the resource
def is_schema_to_add(row):
    resource_found_by = row["resource_found_by"]
    is_valid_one_version = row["is_valid_one_version"]

    return (resource_found_by != "1 - schema request") and is_valid_one_version


# Returns if resource schema (version) metadata should
# be deleted or not based on what we know about the resource
def is_schema_to_drop(row):
    resource_found_by = row["resource_found_by"]
    is_valid_one_version = row["is_valid_one_version"]

    return (resource_found_by == "1 - schema request") and (
        is_valid_one_version is False
    )


# Function that adds a schema (version) metadata on a resource
def add_resource_schema(
    api_url: str,
    dataset_id: str,
    resource_id: str,
    schema_name: str,
    version_name: str,
    headers: Dict[str, str],
) -> bool:
    schema = {"name": schema_name, "version": version_name}

    try:
        url = api_url + f"datasets/{dataset_id}/resources/{resource_id}/"
        r = requests.get(url, headers=headers.update({'X-fields': 'extras'}))
        r.raise_for_status()
        extras = r.json()["extras"]
    except:
        extras = {}

    extras["consolidation_schema:add_schema"] = schema_name

    obj = {"schema": schema, "extras": extras}

    url = api_url + f"datasets/{dataset_id}/resources/{resource_id}/"
    response = requests.put(url, json=obj, headers=headers)

    if response.status_code != 200:
        print(
            "🔴 Schema could not be added on resource. Dataset ID: {} - Resource ID: {}".format(
                dataset_id, resource_id
            )
        )

    return response.status_code == 200


# Function that updates a schema (version) metadata on a resource
def update_resource_schema(
    api_url: str,
    dataset_id: str,
    resource_id: str,
    schema_name: str,
    version_name: str,
    headers: Dict[str, str],
) -> bool:
    schema = {"name": schema_name, "version": version_name}

    try:
        url = api_url + f"datasets/{dataset_id}/resources/{resource_id}/"
        r = requests.get(url, headers=headers.update({'X-fields': 'extras'}))
        r.raise_for_status()
        extras = r.json()["extras"]
    except:
        extras = {}

    extras["consolidation_schema:update_schema"] = schema_name

    obj = {"schema": schema, "extras": extras}

    url = api_url + f"datasets/{dataset_id}/resources/{resource_id}/"
    response = requests.put(url, json=obj, headers=headers)

    if response.status_code != 200:
        print(
            "🔴 Resource schema could not be updated. Dataset ID: {} - Resource ID: {}".format(
                dataset_id, resource_id
            )
        )

    return response.status_code == 200


# Function that deletes a schema (version) metadata on a resource
def delete_resource_schema(
    api_url: str,
    dataset_id: str,
    resource_id: str,
    schema_name: str,
    headers: Dict[str, str],
) -> bool:
    schema = {}

    try:
        url = api_url + f"datasets/{dataset_id}/resources/{resource_id}/"
        r = requests.get(url, headers=headers.update({'X-fields': 'extras'}))
        r.raise_for_status()
        extras = r.json()["extras"]
    except:
        extras = {}

    extras["consolidation_schema:remove_schema"] = schema_name

    obj = {"schema": schema, "extras": extras}

    url = api_url + f"datasets/{dataset_id}/resources/{resource_id}/"
    response = requests.put(url, json=obj, headers=headers)

    if response.status_code != 200:
        print(
            "🔴 Resource schema could not be deleted. Dataset ID: {} - Resource ID: {}".format(
                dataset_id, resource_id
            )
        )

    return response.status_code == 200


# Get the (list of) e-mail address(es) of the owner or of the admin(s) of the owner organization of a dataset
def get_owner_or_admin_mails(dataset_id, api_url, headers):
    r = requests.get(api_url + f"datasets/{dataset_id}/")
    r.raise_for_status()
    r_dict = r.json()

    if r_dict["organization"] is not None:
        org_id = r_dict["organization"]["id"]
    else:
        org_id = None

    if r_dict["owner"] is not None:
        owner_id = r_dict["owner"]["id"]
    else:
        owner_id = None

    mails_type = None
    mails_list = []

    session = requests.Session()
    if org_id is not None:
        mails_type = "organisation_admins"
        r_org = session.get(api_url + f"organizations/{org_id}/")
        r_org.raise_for_status()
        members_list = r_org.json()["members"]
        for member in members_list:
            if member["role"] == "admin":
                user_id = member["user"]["id"]
                r_user = session.get(
                    api_url + f"users/{user_id}/", headers=headers
                )
                r_user.raise_for_status()
                user_mail = r_user.json()["email"]
                mails_list += [user_mail]

    else:
        if owner_id is not None:
            mails_type = "owner"
            r_user = session.get(
                api_url + f"users/{owner_id}/", headers=headers
            )
            r_user.raise_for_status()
            user_mail = r_user.json()["email"]
            mails_list += [user_mail]
    session.close()
    return (mails_type, mails_list)


# Function to send a e-mail
def send_email(
    subject, message, mail_from, mail_to, smtp_host, smtp_user, smtp_password
):
    message = emails.html(
        html="<p>%s</p>" % message, subject=subject, mail_from=mail_from
    )
    smtp = {
        "host": smtp_host,
        "port": 587,
        "tls": True,
        "user": smtp_user,
        "password": smtp_password,
    }

    _ = message.send(to=mail_to, smtp=smtp)

    return _


# Function to post a comment on a dataset
def post_comment_on_dataset(dataset_id, title, comment, api_url):
    global HEADER

    post_object = {
        "title": title,
        "comment": comment,
        "subject": {"class": "Dataset", "id": dataset_id},
    }

    _ = requests.post(api_url + "discussions/", json=post_object, headers=HEADER)
    _.raise_for_status()
    return _


def add_validation_extras(
    dataset_id,
    resource_id,
    validata_report_path,
    api_url,
    headers,
    schema_name,
    should_succeed
):
    if os.path.isfile(validata_report_path):
        with open(validata_report_path) as out:
            validation_report = json.load(out)

        try:
            url = api_url + f"datasets/{dataset_id}/resources/{resource_id}/"
            r = requests.get(url, headers=headers)
            r.raise_for_status()
            extras = r.json()["extras"]
            schema = r.json()["schema"]
            # if the resource already has a schema mentionned in its metadata, we don't
            # change it, we display how it is, but don't throw an error anymore
            if schema and "name" in schema and schema["name"] != schema_name:
                print(f"For resource {DATAGOUV_URL}/api/1/datasets/{dataset_id}/resources/{resource_id}/")
                print("Schema metadata error, it looks like this:", schema)
                return True
        except Exception as e:
            print("abnormal exception (or you're in dev mode (mismatch datagouv URL and ids)? 🧑‍💻)")
            print("Schema:", schema_name)
            print("URL:", url)
            print("Error:", e)
            extras = {}
            if should_succeed:
                return False

        extras = {**extras, **validation_report}

        obj = {"extras": extras}

        url = api_url + f"datasets/{dataset_id}/resources/{resource_id}/"
        response = requests.put(url, json=obj, headers=headers)

        if response.status_code != 200:
            print(
                "🔴 Schema could not be added on resource. Dataset ID: {} - Resource ID: {}".format(
                    dataset_id, resource_id
                )
            )
            if should_succeed:
                return False

        return response.status_code == 200
    return True


def upload_geojson(
    api_url: str,
    api_key: str,
    schema_consolidated_data_path: str,
    consolidation_date_str: str,
    schema_name: str,
    config_dict: dict,
    should_succeed=False
) -> bool:
    headers = {
        "X-API-KEY": api_key,
    }

    geojson_version_names_list = sorted(
        [
            filename.replace(
                "consolidation_" + schema_name.replace("/", "_") + "_v_",
                "",
            ).replace("_" + consolidation_date_str + ".json", "")
            for filename in os.listdir(schema_consolidated_data_path)
            if filename.endswith(".json") and not filename.startswith(".")
        ]
    )
    if len(geojson_version_names_list) > 1:
        print("Warning: multiple versions of GeoJSON found for {}".format(schema_name))

    geojson_path = os.path.join(
        schema_consolidated_data_path,
        "consolidation_{}_v_{}_{}.json".format(
            schema_name.replace("/", "_"),
            geojson_version_names_list[-1],
            consolidation_date_str,
        ),
    )

    # Uploading file
    consolidated_dataset_id = config_dict[schema_name]["consolidated_dataset_id"]
    r_id = config_dict[schema_name]["geojson_resource_id"]
    url = (
        api_url
        + "datasets/"
        + consolidated_dataset_id
        + "/resources/"
        + r_id
        + "/upload/"
    )
    expected_status_code = 200

    with open(geojson_path, "rb") as file:
        files = {"file": (geojson_path.split("/")[-1], file.read())}

    response = requests.post(url, files=files, headers=headers)

    if response.status_code != expected_status_code:
        print(f"{datetime.today()} --- ⚠️: GeoJSON file could not be uploaded.")
        if should_succeed:
            return False
    else:
        obj = {}
        obj["type"] = "main"
        obj["title"] = "Export au format geojson"
        obj["format"] = "json"

        r_url = api_url + f"datasets/{consolidated_dataset_id}/resources/{r_id}/"
        r_response = requests.put(r_url, json=obj, headers=headers)

        if r_response.status_code == 200:
            print(
                f"{datetime.today()} --- ✅ Successfully updated GeoJSON file with metadata."
            )
        else:
            print(
                f"{datetime.today()} --- ⚠️: file uploaded but metadata could not be updated."
            )
            if should_succeed:
                return False
    return True


def upload_consolidated(
    schema_name,
    consolidated_data_path,
    config_dict,
    schemas_catalogue_list,
    config_path,
    schemas_report_dict,
    consolidation_date_str,
    api_key,
    bool_upload_geojson,
    should_succeed=False
):
    headers = {
        "X-API-KEY": api_key,
    }
    print(f"{datetime.now()} - ℹ️ STARTING SCHEMA: {schema_name}")

    schema_consolidated_data_path = Path(
        consolidated_data_path
    ) / schema_name.replace("/", "_")
    if os.path.exists(schema_consolidated_data_path):
        # Check if dataset_id is in config. If not, create a dataset on datagouv
        schema_config = config_dict[schema_name]
        if ("publication" in schema_config.keys()) and schema_config[
            "publication"
        ]:
            if "consolidated_dataset_id" not in schema_config.keys():
                response = create_schema_consolidation_dataset(
                    schema_name, schemas_catalogue_list, api_url, headers
                )
                if response.status_code == 201:
                    consolidated_dataset_id = response.json()["id"]
                    update_config_file(
                        schema_name,
                        "consolidated_dataset_id",
                        consolidated_dataset_id,
                        config_path,
                    )
                    print(
                        "{} -- 🟢 No consolidation dataset for this schema - Successfully created (id: {})".format(
                            datetime.today(), consolidated_dataset_id
                        )
                    )
                else:
                    print(
                        "{} -- 🔴 No consolidation dataset for this schema - Failed to create one".format(
                            datetime.today()
                        )
                    )
            else:
                consolidated_dataset_id = schema_config["consolidated_dataset_id"]

            schemas_report_dict[schema_name][
                "consolidated_dataset_id"
            ] = consolidated_dataset_id

            # Creating last consolidation resources
            version_names_list = [
                filename.replace(
                    "consolidation_" + schema_name.replace("/", "_") + "_v_",
                    "",
                ).replace("_" + consolidation_date_str + ".csv", "")
                for filename in os.listdir(schema_consolidated_data_path)
                if filename.endswith(".csv") and not filename.startswith(".")
            ]

            for version_name in sorted(version_names_list):
                schema = {"name": schema_name, "version": version_name}
                obj = {}
                obj["schema"] = schema
                obj["type"] = "main"
                obj[
                    "title"
                ] = "Dernière version consolidée (v{} du schéma) - {}".format(
                    version_name, consolidation_date_str
                )
                obj["format"] = "csv"

                file_path = os.path.join(
                    schema_consolidated_data_path,
                    "consolidation_{}_v_{}_{}.csv".format(
                        schema_name.replace("/", "_"),
                        version_name,
                        consolidation_date_str,
                    ),
                )

                # Uploading file (creating a new resource if version was not there before)
                try:
                    r_id = config_dict[schema_name]["latest_resource_ids"][
                        version_name
                    ]
                    url = (
                        api_url
                        + "datasets/"
                        + consolidated_dataset_id
                        + "/resources/"
                        + r_id
                        + "/upload/"
                    )
                    r_to_create = False
                    expected_status_code = 200

                except KeyError:
                    url = (
                        api_url + "datasets/" + consolidated_dataset_id + "/upload/"
                    )
                    r_to_create = True
                    expected_status_code = 201

                with open(file_path, "rb") as file:
                    files = {"file": (file_path.split("/")[-1], file.read())}

                response = requests.post(url, files=files, headers=headers)

                if response.status_code == expected_status_code:
                    if r_to_create:
                        r_id = response.json()["id"]
                        update_config_version_resource_id(
                            schema_name, version_name, r_id, config_path
                        )
                        print(
                            "{} --- ➕ New latest resource ID created for {} v{} (id: {})".format(
                                datetime.today(),
                                schema_name,
                                version_name,
                                r_id,
                            )
                        )
                else:
                    r_id = None
                    print(
                        f"{datetime.today()} --- ⚠️ Version {version_name}: file could not be uploaded."
                    )
                    if should_succeed:
                        return False

                if r_id is not None:
                    r_url = api_url + f"datasets/{consolidated_dataset_id}/resources/{r_id}/"
                    r_response = requests.put(r_url, json=obj, headers=headers)

                    if r_response.status_code == 200:
                        if r_to_create:
                            print(
                                "{} --- ✅ Version {}: Successfully created consolidated file.".format(
                                    datetime.today(), version_name
                                )
                            )
                        else:
                            print(
                                "{} --- ✅ Version {}: Successfully updated consolidated file.".format(
                                    datetime.today(), version_name
                                )
                            )
                    else:
                        print(
                            "{} --- ⚠️ Version {}: file uploaded but metadata could not be updated.".format(
                                datetime.today(), version_name
                            )
                        )
                        if should_succeed:
                            return False

            # Update GeoJSON file (e.g IRVE)
            if bool_upload_geojson:
                upload_success = upload_geojson(
                    api_url,
                    api_key,
                    schema_consolidated_data_path,
                    consolidation_date_str,
                    schema_name,
                    config_dict,
                    should_succeed
                )
        else:
            schemas_report_dict[schema_name]["consolidated_dataset_id"] = np.nan
            print(f"{datetime.today()} -- ❌ No publication for this schema.")
            if should_succeed:
                return False

    else:
        schemas_report_dict[schema_name]["consolidated_dataset_id"] = np.nan
        print(f"{datetime.today()} -- ❌ No consolidated file for this schema.")
        if should_succeed:
            return False
    if should_succeed:
        return upload_success
    return True


def update_reference_table(
    ref_tables_path,
    schema_name,
    should_succeed=False
):
    ref_table_path = os.path.join(
        ref_tables_path,
        "ref_table_{}.csv".format(schema_name.replace("/", "_")),
    )

    if os.path.isfile(ref_table_path):
        df_ref = pd.read_csv(ref_table_path)

        df_ref = add_most_recent_valid_version(df_ref)
        df_ref["is_schema_version_to_update"] = df_ref.apply(
            is_schema_version_to_update, axis=1
        )
        df_ref["is_schema_to_add"] = df_ref.apply(is_schema_to_add, axis=1)
        df_ref["is_schema_to_drop"] = df_ref.apply(is_schema_to_drop, axis=1)

        df_ref.to_csv(ref_table_path, index=False)

        print(f"{datetime.today()} - ✅ Infos added for schema {schema_name}")

    else:
        print(f"{datetime.today()} - ❌ No reference table for schema {schema_name}")
        if should_succeed:
            return False
    return True


def update_resource_send_mail_producer(
    ref_tables_path,
    schema_name,
    api_key,
    should_succeed=False
):
    headers = {
        "X-API-KEY": api_key,
    }
    ref_table_path = os.path.join(
        ref_tables_path,
        "ref_table_{}.csv".format(schema_name.replace("/", "_")),
    )

    if os.path.isfile(ref_table_path):
        df_ref = pd.read_csv(ref_table_path)
        df_ref["resource_schema_update_success"] = np.nan
        df_ref["producer_notification_success"] = np.nan

        for idx, row in df_ref.iterrows():
            if row["is_schema_version_to_update"]:
                resource_update_success = update_resource_schema(
                    api_url,
                    row["dataset_id"],
                    row["resource_id"],
                    schema_name,
                    row["most_recent_valid_version"],
                    headers,
                )
                df_ref.loc[
                    (df_ref["resource_id"] == row["resource_id"]),
                    "resource_schema_update_success",
                ] = resource_update_success

                if resource_update_success:
                    title = "Mise à jour de la version de la métadonnée schéma"
                    comment = updated_schema_comment_template.format(
                        resource_title=row["resource_title"],
                        schema_name=schema_name,
                        initial_version_name=row["initial_version_name"],
                        most_recent_valid_version=row["most_recent_valid_version"],
                    )
                    # comment_post = post_comment_on_dataset(dataset_id=row['dataset_id'],
                    #                                       title=title,
                    #                                       comment=comment,
                    #                                       api_url=api_url
                    #                                      )
                    #
                    # producer_notification_success = (comment_post.status_code == 201)

                    # df_ref.loc[(df_ref['resource_id'] == row['resource_id']), 'producer_notification_success'] = producer_notification_success
                    # No notification at the moment:
                    df_ref.loc[
                        (df_ref["resource_id"] == row["resource_id"]),
                        "producer_notification_success",
                    ] = False

            elif row["is_schema_to_add"]:
                resource_update_success = add_resource_schema(
                    api_url,
                    row["dataset_id"],
                    row["resource_id"],
                    schema_name,
                    row["most_recent_valid_version"],
                    headers,
                )
                df_ref.loc[
                    (df_ref["resource_id"] == row["resource_id"]),
                    "resource_schema_update_success",
                ] = resource_update_success

                if resource_update_success:
                    title = "Ajout de la métadonnée schéma"
                    comment = added_schema_comment_template.format(
                        resource_title=row["resource_title"],
                        schema_name=schema_name,
                        most_recent_valid_version=row["most_recent_valid_version"],
                    )
                    # comment_post = post_comment_on_dataset(dataset_id=row['dataset_id'],
                    #                                       title=title,
                    #                                       comment=comment,
                    #                                       api_url=api_url
                    #                                      )
                    #
                    # producer_notification_success = (comment_post.status_code == 201)
                    # df_ref.loc[(df_ref['resource_id'] == row['resource_id']), 'producer_notification_success'] = producer_notification_success
                    # No notification at the moment:
                    df_ref.loc[
                        (df_ref["resource_id"] == row["resource_id"]),
                        "producer_notification_success",
                    ] = False

            # Right now, we don't drop schema and do no notification
            elif row["is_schema_to_drop"]:
                #    resource_update_success = delete_resource_schema(api_url, row['dataset_id'], row['resource_id'], schema_name, headers)
                #    df_ref.loc[(df_ref['resource_id'] == row['resource_id']), 'resource_schema_update_success'] = resource_update_success
                #
                #    if resource_update_success:
                #        title = 'Suppression de la métadonnée schéma'
                #
                #        mails_type, mails_list = get_owner_or_admin_mails(row['dataset_id'], api_url, headers)
                #
                #        if len(mails_list) > 0 : #If we found some email addresses, we send mails
                #
                #            if mails_type == 'organisation_admins' :
                #                message = deleted_schema_mail_template_org.format(organisation_name=row['organization_or_owner'],
                #                                                                  dataset_title=row['dataset_title'],
                #                                                                  resource_title=row['resource_title'],
                #                                                                  schema_name=schema_name,
                #                                                                  schema_url=get_schema_dict(schema_name, schemas_catalogue_list)['schema_url'],
                #                                                                  resource_url=row['resource_url']
                #                                                                 )
                #            elif mails_type == 'owner' :
                #                message = deleted_schema_mail_template_own.format(dataset_title=row['dataset_title'],
                #                                                                  resource_title=row['resource_title'],
                #                                                                  schema_name=schema_name,
                #                                                                  schema_url=get_schema_dict(schema_name, schemas_catalogue_list)['schema_url'],
                #                                                                  resource_url=row['resource_url']
                #                                                                 )
                #
                #
                #            #Sending mail
                #
                #            producer_notification_success_list = []
                #            print('- {} | {}:'.format(row['dataset_title'], row['resource_title']))
                #            for mail_to in mails_list :
                #                #mail_send = send_email(subject=title,
                #                #                       message=message,
                #                #                       mail_from=mail_from,
                #                #                       mail_to=mail_to,
                #                #                       smtp_host=smtp_host,
                #                #                       smtp_user=smtp_user,
                #                #                       smtp_password=smtp_password)

                #                #producer_notification_success_list += [(mail_send.status_code == 250)]
                #
                #            #producer_notification_success = any(producer_notification_success_list) # Success if at least one person receives the mail
                #
                #        else : #If no mail address, we post a comment on dataset
                #            comment = deleted_schema_comment_template.format(resource_title=row['resource_title'],
                #                                                             schema_name=schema_name,
                #                                                             schema_url=get_schema_dict(schema_name, schemas_catalogue_list)['schema_url'],
                #                                                             resource_url=row['resource_url']
                #                                                            )
                #
                #            #comment_post = post_comment_on_dataset(dataset_id=row['dataset_id'],
                #            #                                       title=title,
                #            #                                       comment=comment,
                #            #                                       api_url=api_url
                #            #                                      )
                #
                #            #producer_notification_success = (comment_post.status_code == 201)
                #
                #        #df_ref.loc[(df_ref['resource_id'] == row['resource_id']), 'producer_notification_success'] = producer_notification_success

                # TO DROP when schema will be deleted and producer notified:
                df_ref.loc[
                    (df_ref["resource_id"] == row["resource_id"]),
                    "resource_schema_update_success",
                ] = False
                df_ref.loc[
                    (df_ref["resource_id"] == row["resource_id"]),
                    "producer_notification_success",
                ] = False

        df_ref.to_csv(ref_table_path, index=False)

        print(f"{datetime.today()} - ✅ Resources updated for schema {schema_name}")

    else:
        print(f"{datetime.today()} - ❌ No reference table for schema {schema_name}")
        if should_succeed:
            return False
    return True


def add_validata_report(
    ref_tables_path,
    validata_reports_path,
    schema_name,
    api_key,
    should_succeed=False
):
    headers = {
        "X-API-KEY": api_key,
    }
    ref_table_path = os.path.join(
        ref_tables_path,
        "ref_table_{}.csv".format(schema_name.replace("/", "_")),
    )

    if os.path.isfile(ref_table_path):
        df_ref = pd.read_csv(ref_table_path)
        df_ref["resource_schema_update_success"] = np.nan
        df_ref["producer_notification_success"] = np.nan

        successes = []
        for idx, row in df_ref.iterrows():
            validata_report_path = (
                str(validata_reports_path)
                + "/"
                + schema_name.replace("/", "_")
                + "_"
                + row["dataset_id"]
                + "_"
                + row["resource_id"]
                + "_"
            )

            # If there is a valid version, put validata report from it
            if row["most_recent_valid_version"] == row["most_recent_valid_version"]:
                validata_report_path += row["most_recent_valid_version"] + ".json"
            # Else, check if declarative version
            else:
                # If so, put validation report from it
                if row["initial_version_name"] == row["initial_version_name"]:
                    validata_report_path += row["initial_version_name"] + ".json"
                # If not, put validation report from latest version
                else:
                    validata_report_path += (
                        max(
                            [
                                x.replace("is_valid_v_", "")
                                for x in list(row.keys())
                                if "is_valid_v_" in x
                            ]
                        )
                        + ".json"
                    )

            success = add_validation_extras(
                row["dataset_id"],
                row["resource_id"],
                validata_report_path,
                api_url,
                headers,
                schema_name,
                should_succeed
            )
            if not success:
                print(row)
            successes.append(success)
    if should_succeed:
        return all(successes)
    return True


def update_consolidation_documentation_report(
    schema_name,
    ref_tables_path,
    config_path,
    consolidation_date_str,
    config_dict,
    api_key,
    should_succeed=False
):
    headers = {
        "X-API-KEY": api_key,
    }
    ref_table_path = os.path.join(
        ref_tables_path,
        "ref_table_{}.csv".format(schema_name.replace("/", "_")),
    )

    print(f"{datetime.now()} - ℹ️ STARTING SCHEMA: {schema_name}")

    schema_config = config_dict[schema_name]
    if ("publication" in schema_config.keys()) and schema_config[
        "publication"
    ]:
        if os.path.isfile(ref_table_path):
            if "consolidated_dataset_id" in schema_config.keys():
                consolidated_dataset_id = schema_config["consolidated_dataset_id"]

                obj = {}
                obj["type"] = "documentation"
                obj["title"] = f"Documentation sur la consolidation - {consolidation_date_str}"

                # Uploading documentation file (creating a new resource if version was not there before)
                try:
                    doc_r_id = config_dict[schema_name]["documentation_resource_id"]
                    url = (
                        api_url
                        + "datasets/"
                        + consolidated_dataset_id
                        + "/resources/"
                        + doc_r_id
                        + "/upload/"
                    )
                    doc_r_to_create = False
                    expected_status_code = 200

                except KeyError:
                    url = (
                        api_url + "datasets/" + consolidated_dataset_id + "/upload/"
                    )
                    doc_r_to_create = True
                    expected_status_code = 201

                with open(ref_table_path, "rb") as file:
                    files = {
                        "file": (
                            ref_table_path.split("/")[-1],
                            file.read(),
                        )
                    }

                response = requests.post(url, files=files, headers=headers)

                if response.status_code == expected_status_code:
                    if doc_r_to_create:
                        doc_r_id = response.json()["id"]
                        update_config_file(
                            schema_name,
                            "documentation_resource_id",
                            doc_r_id,
                            config_path,
                        )
                        print(
                            "{} --- ➕ New documentation resource ID created for {} (id: {})".format(
                                datetime.today(), schema_name, doc_r_id
                            )
                        )
                else:
                    doc_r_id = None
                    print(f"{datetime.today()} --- ⚠️ Documentation file could not be uploaded.")
                    if should_succeed:
                        return False

                if doc_r_id is not None:
                    doc_r_url = api_url + f"datasets/{consolidated_dataset_id}/resources/{doc_r_id}/"
                    doc_r_response = requests.put(
                        doc_r_url, json=obj, headers=headers
                    )
                    if doc_r_response.status_code == 200:
                        if doc_r_to_create:
                            print(f"{datetime.today()} --- ✅ Successfully created documentation file.")
                        else:
                            print(f"{datetime.today()} --- ✅ Successfully updated documentation file.")
                    else:
                        print(
                            "{} --- ⚠️ Documentation file uploaded but metadata could not be updated.".format(
                                datetime.today()
                            )
                        )
                        if should_succeed:
                            return False

            else:
                print(f"{datetime.today()} -- ❌ No consolidation dataset ID for this schema.")
                if should_succeed:
                    return False

        else:
            print(f"{datetime.today()} -- ❌ No reference table for this schema.")
            if should_succeed:
                return False

    else:
        print(f"{datetime.today()} -- ❌ No publication for this schema.")
        if should_succeed:
            return False
    return True


def append_stats_list(
    ref_tables_path,
    schema_name,
    stats_df_list
):
    ref_table_path = os.path.join(
        ref_tables_path,
        "ref_table_{}.csv".format(schema_name.replace("/", "_")),
    )

    if os.path.isfile(ref_table_path):
        df_ref = pd.read_csv(ref_table_path)
        df_ref["schema_name"] = schema_name
        df_ref["is_schema_version_updated"] = (
            df_ref["is_schema_version_to_update"]
            & df_ref["resource_schema_update_success"]
        )
        df_ref["is_schema_added"] = (
            df_ref["is_schema_to_add"] & df_ref["resource_schema_update_success"]
        )
        df_ref["is_schema_dropped"] = (
            df_ref["is_schema_to_drop"] & df_ref["resource_schema_update_success"]
        )
        df_ref["resource_schema_update_success"] = False
        df_ref.to_csv(ref_table_path, index=False)
        stats_df_list += [
            df_ref[
                [
                    "schema_name",
                    "is_schema_version_to_update",
                    "is_schema_to_add",
                    "is_schema_to_drop",
                    "resource_schema_update_success",
                    "is_schema_version_updated",
                    "is_schema_added",
                    "is_schema_dropped",
                ]
            ]
            .fillna(False)
            .groupby("schema_name")
            .sum()
            .reset_index()
        ]


def create_detailed_report(
    ref_tables_path,
    schema_name,
    report_tables_path,
    should_succeed=False
):
    ref_table_path = os.path.join(
        ref_tables_path,
        "ref_table_{}.csv".format(schema_name.replace("/", "_")),
    )

    if os.path.isfile(ref_table_path):
        df_ref = pd.read_csv(ref_table_path)

        df_ref["total_nb_resources"] = 1
        df_ref["error_type"].fillna("no-error", inplace=True)

        cols_to_sum = ["total_nb_resources"]
        cols_to_sum += [col for col in df_ref.columns if col.startswith("is_")]
        df_report = (
            df_ref.groupby(["resource_found_by", "error_type"])
            .agg({col: sum for col in cols_to_sum})
            .reset_index()
        )

        df_report.to_excel(
            os.path.join(
                report_tables_path,
                "report_table_{}.xlsx".format(schema_name.replace("/", "_")),
            ),
            index=False,
        )

        print(f"{datetime.today()} - ✅ Report done for schema {schema_name}")

    else:
        print(f"{datetime.today()} - ❌ No reference table for schema {schema_name}")
        if should_succeed:
            return False
    return True


def final_directory_clean_up(
    tmp_folder,
    output_data_folder
):
    shutil.move(tmp_folder + "consolidated_data", output_data_folder)
    shutil.move(tmp_folder + "ref_tables", output_data_folder)
    shutil.move(tmp_folder + "report_tables", output_data_folder)


def upload_minio(
    TMP_FOLDER,
    MINIO_URL,
    MINIO_BUCKET_DATA_PIPELINE_OPEN,
    SECRET_MINIO_DATA_PIPELINE_USER,
    SECRET_MINIO_DATA_PIPELINE_PASSWORD,
    minio_output_filepath,
):
    client = Minio(
        MINIO_URL,
        access_key=SECRET_MINIO_DATA_PIPELINE_USER,
        secret_key=SECRET_MINIO_DATA_PIPELINE_PASSWORD,
        secure=True,
    )

    # check if bucket exists.
    found = client.bucket_exists(MINIO_BUCKET_DATA_PIPELINE_OPEN)
    if found:
        for path, subdirs, files in os.walk(TMP_FOLDER + "/output/"):
            for name in files:
                this_file = os.path.join(path, name)
                print(this_file)
                isFile = os.path.isfile(this_file)
                if isFile:
                    client.fput_object(
                        MINIO_BUCKET_DATA_PIPELINE_OPEN,
                        minio_output_filepath + this_file.replace(TMP_FOLDER, ""),
                        this_file,
                    )
    return


def notification_synthese(
    MINIO_URL,
    MINIO_BUCKET_DATA_PIPELINE_OPEN,
    TMP_FOLDER,
    SECRET_MINIO_DATA_PIPELINE_USER,
    SECRET_MINIO_DATA_PIPELINE_PASSWORD,
    MATTERMOST_DATAGOUV_SCHEMA_ACTIVITE,
    date_dict,
    schema_name=False,
):
    """
    For single schema processing (e.g IRVE): specify schema_name as string
    For general case: specify list_schema_skip as a list of schemas to ignore
    """
    last_conso = date_dict["TODAY"]
    r = requests.get("https://schema.data.gouv.fr/schemas/schemas.json")
    r.raise_for_status()
    schemas = r.json()["schemas"]

    message = (
        ":mega: *Rapport sur la consolidation des données répondant à un schéma.*\n"
    )

    if schema_name:
        schemas = [s for s in schemas if s['name'] == schema_name]
    for s in schemas:
        if s["schema_type"] == "tableschema":
            try:
                filename = (
                    f"https://{MINIO_URL}/{MINIO_BUCKET_DATA_PIPELINE_OPEN}/schema/schemas_consolidation/"
                    f"{last_conso}/output/ref_tables/ref_table_{s['name'].replace('/','_')}.csv"
                )
                df = pd.read_csv(filename)
                nb_declares = df[df["resource_found_by"] == "1 - schema request"].shape[0]
                nb_suspectes = df[df["resource_found_by"] != "1 - schema request"].shape[0]
                nb_valides = df[df["is_valid_one_version"]].shape[0]
                df = df[~(df["is_valid_one_version"])]
                df = df[
                    [
                        "dataset_id",
                        "resource_id",
                        "dataset_title",
                        "resource_title",
                        "organization_or_owner",
                        "resource_created_at",
                        "publish_source",
                        "dataset_page",
                        "resource_url",
                        "resource_found_by",
                    ]
                ]
                df["schema_name"] = s["title"]
                df["schema_id"] = s["name"]
                df["validata_report"] = (
                    "https://validata.etalab.studio/table-schema?input=url&url="
                    f"{df['resource_url']}&schema_url={s['schema_url']}"
                )
                erreurs_file_name = f"liste_erreurs-{s['name'].replace('/', '_')}.csv"
                df.to_csv(
                    f"{TMP_FOLDER}/{erreurs_file_name}",
                    index=False
                )

                # reminder : send_files puts the files into an intermediary {AIRFLOW_ENV} folder
                send_files(
                    MINIO_URL=MINIO_URL,
                    MINIO_BUCKET=MINIO_BUCKET_DATA_PIPELINE_OPEN,
                    MINIO_USER=SECRET_MINIO_DATA_PIPELINE_USER,
                    MINIO_PASSWORD=SECRET_MINIO_DATA_PIPELINE_PASSWORD,
                    list_files=[
                        {
                            "source_path": f"{TMP_FOLDER}/",
                            "source_name": erreurs_file_name,
                            "dest_path": "schema/schemas_consolidation/liste_erreurs/",
                            "dest_name": erreurs_file_name,
                        }
                    ],
                )

                message += f"\n- Schéma ***{s['title']}***\n - Ressources déclarées : {nb_declares}"

                if nb_suspectes != 0:
                    message += f"\n - Ressources suspectées : {nb_suspectes}"

                message += (
                    f"\n - Ressources valides : {nb_valides} \n - [Liste des ressources non valides]"
                    f"(https://explore.data.gouv.fr/tableau?url=https://{MINIO_URL}/"
                    f"{MINIO_BUCKET_DATA_PIPELINE_OPEN}/{AIRFLOW_ENV}/schema/schemas_consolidation/"
                    f"liste_erreurs/{erreurs_file_name})\n"
                )
            except: # noqa
                print("No report for {}".format(s["name"]))
                pass
    send_message(message, MATTERMOST_DATAGOUV_SCHEMA_ACTIVITE)


# Template for consolidation datasets title
datasets_title_template = (
    'Fichiers consolidés des données respectant le schéma "{schema_title}"'
)

# Template for consolidation datasets description (Markdown)

datasets_description_template = """
Ceci est un jeu de données généré automatiquement par Etalab. Il regroupe les données qui respectent le schéma {schema_name}, par version du schéma.

La fiche présentant le schéma et ses caractéristiques est disponible sur [https://schema.data.gouv.fr/{schema_name}/latest.html](https://schema.data.gouv.fr/{schema_name}/latest.html)

### Qu'est-ce qu'un schéma ?

Les schémas de données permettent de décrire des modèles de données : quels sont les différents champs, comment sont représentées les données, quelles sont les valeurs possibles, etc.

Vous pouvez retrouver l'ensemble des schémas au référentiel sur le site schema.data.gouv.fr

### Comment sont produites ces données ?

Ces données sont produites à partir des ressources publiées sur le site [data.gouv.fr](http://data.gouv.fr) par différents producteurs. Etalab détecte automatiquement les ressources qui obéissent à un schéma et concatène l'ensemble des données en un seul fichier, par version de schéma.

Ces fichiers consolidés permettent aux réutilisateurs de manipuler un seul fichier plutôt qu'une multitude de ressources et contribue ainsi à améliorer la qualité de l'open data.

### Comment intégrer mes données dans ces fichiers consolidés ?

Si vous êtes producteurs de données et que vous ne retrouvez pas vos données dans ces fichiers consolidés, c'est probablement parce que votre ressource sur [data.gouv.fr](http://data.gouv.fr) n'est pas conforme au schéma. Vous pouvez vérifier la conformité de votre ressource via l'outil [https://publier.etalab.studio/upload?schema={schema_name}](https://publier.etalab.studio/upload?schema={schema_name})

En cas de problème persistant, vous pouvez contacter le support data.gouv [lien vers [https://support.data.gouv.fr/](https://support.data.gouv.fr/)].

### Comment produire des données conformes ?

Un certain nombre d'outils existent pour accompagner les producteurs de données. Vous pouvez notamment vous connecter sur le site [https://publier.etalab.studio/select?schema={schema_name}](https://publier.etalab.studio/select?schema={schema_name}) pour pouvoir saisir vos données selon trois modes :

- upload de fichier existant
- saisie via formulaire
- saisie via tableur
"""

# Template for mail/comment (added, updated and deleted schema)

added_schema_comment_template = """
Bonjour,

Vous recevez ce message car suite à un contrôle automatique de vos données par notre robot de validation, nous constatons que le fichier {resource_title} de ce jeu de données est conforme au schéma {schema_name} (version {most_recent_valid_version}).
Nous avons donc automatiquement ajouté à ce fichier la métadonnée de schéma correspondante, ce qui atteste de la qualité des données que vous avez publiées.

Une question ? Écrivez à validation@data.gouv.fr en incluant l'URL du jeu de données concerné.
"""

updated_schema_comment_template = """
Bonjour,

Vous recevez ce message car suite à un contrôle automatique de vos données par notre robot de validation, nous constatons que le fichier {resource_title} de ce jeu de données (qui respecte le schéma {schema_name}) n'avait pas dans ses métadonnées la version de schéma la plus récente qu'il respecte.
Nous avons donc automatiquement mis à jour les métadonnées du fichier en indiquant la version adéquate du schéma.

Version précédemment indiquée : {initial_version_name}
Version mise à jour : {most_recent_valid_version}

Une question ? Écrivez à validation@data.gouv.fr en incluant l'URL du jeu de données concerné.
"""

deleted_schema_mail_template_org = """
Bonjour,<br />
<br />
Vous recevez ce message automatique car vous êtes admin de l'organisation {organisation_name} sur data.gouv.fr. Votre organisation a publié le jeu de données {dataset_title}, dont le fichier {resource_title} se veut conforme au schéma {schema_name}.<br />
Cependant, suite à un contrôle automatique de vos données par notre robot de validation, il s'avère que ce fichier ne respecte aucune version de ce schéma.<br />
Nous avons donc automatiquement supprimé la métadonnée de schéma associée à ce fichier.<br />
<br />
Vous pouvez consulter le [rapport de validation](https://validata.etalab.studio/table-schema?input=url&schema_url={schema_url}&url={resource_url}&repair=true) pour vous aider à corriger les erreurs (ce rapport est relatif à la version la plus récente du schéma, mais votre fichier a bien été testé vis-à-vis de toutes les versions possibles du schéma).<br />
<br />
Vous pourrez alors restaurer la métadonnée de schéma une fois un fichier valide publié.<br />
<br />
Une question ? Écrivez à validation@data.gouv.fr en incluant l'URL du jeu de données concerné.<br />
<br />
Cordialement,<br />
<br />
L'équipe de data.gouv.fr
"""

deleted_schema_mail_template_own = """
Bonjour,<br />
<br />
Vous recevez ce message automatique car vous avez publié sur data.gouv.fr le jeu de données {dataset_title}, dont le fichier {resource_title} se veut conforme au schéma {schema_name}.<br />
Cependant, suite à un contrôle automatique de vos données par notre robot de validation, il s'avère que ce fichier ne respecte aucune version de ce schéma.<br />
Nous avons donc automatiquement supprimé la métadonnée de schéma associée à ce fichier.<br />
<br />
Vous pouvez consulter le [rapport de validation](https://validata.etalab.studio/table-schema?input=url&schema_url={schema_url}&url={resource_url}&repair=true) pour vous aider à corriger les erreurs (ce rapport est relatif à la version la plus récente du schéma, mais votre fichier a bien été testé vis-à-vis de toutes les versions possibles du schéma).<br />
<br />
Vous pourrez alors restaurer la métadonnée de schéma une fois un fichier valide publié.<br />
<br />
Une question ? Écrivez à validation@data.gouv.fr en incluant l'URL du jeu de données concerné.<br />
<br />
Cordialement,<br />
<br />
L'équipe de data.gouv.fr
"""

deleted_schema_comment_template = """
Bonjour,

Vous recevez ce message car suite à un contrôle automatique de vos données par notre robot de validation, nous constatons que le fichier {resource_title} de ce jeu de données se veut conforme au schéma {schema_name} alors qu'il ne respecte aucune version de ce schéma.
Nous avons donc automatiquement supprimé la métadonnée de schéma associée à ce fichier.

Vous pouvez consulter le [rapport de validation](https://validata.etalab.studio/table-schema?input=url&schema_url={schema_url}&url={resource_url}&repair=true) pour vous aider à corriger les erreurs (ce rapport est relatif à la version la plus récente du schéma, mais votre fichier a bien été testé vis-à-vis de toutes les versions possibles du schéma).

Vous pourrez alors restaurer la métadonnée de schéma une fois un fichier valide publié.

Une question ? Écrivez à validation@data.gouv.fr en incluant l'URL du jeu de données concerné.
"""<|MERGE_RESOLUTION|>--- conflicted
+++ resolved
@@ -36,17 +36,14 @@
 tag_url_base = api_url + "datasets/?tag={tag}"
 search_url_base = api_url.replace('1', '2') + "datasets/search/?q={search_word}"
 local_timezone = pytz.timezone('Europe/Paris')
-<<<<<<< HEAD
 ignored_datasets = [
     "5b598be088ee387c0c353714"
 ]
-=======
 forced_validation_day = date(2023, 12, 6)
 forced_validation = False
 if datetime.today().date().month == forced_validation_day.month:
     if datetime.today().date().day == forced_validation_day.day:
         forced_validation = True
->>>>>>> 788da1c4
 
 
 def remove_old_schemas(
