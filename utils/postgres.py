import psycopg2
from typing import List, TypedDict, Optional
import os


class File(TypedDict):
    source_name: str
    source_path: str
    column_order: Optional[str]
    header: Optional[bool]


def get_conn(
    PG_HOST: str,
    PG_PORT: str,
    PG_DB: str,
    PG_USER: str,
    PG_PASSWORD: str,
    PG_SCHEMA: str,
):
    """Get connection to postgres instance

    Args:
        PG_HOST (str): host
        PG_PORT (str): port
        PG_DB (str): db / schema
        PG_USER (str): user
        PG_PASSWORD (str): password

    Returns:
        conn: Connection to postgres instance
    """
    if not PG_SCHEMA:
        PG_SCHEMA = "public"

    conn = psycopg2.connect(
        host=PG_HOST,
        database=PG_DB,
        user=PG_USER,
        password=PG_PASSWORD,
        port=PG_PORT,
        options=f"-c search_path={PG_SCHEMA}"
    )
    return conn


def return_sql_results(cur):
    """Return data from a sql query

    Args:
        cur (Cursor): cursor from postgres connection

    Returns:
        dict, bool: result of sql query or True if no result but
        correct execution
    """
    try:
        data = cur.fetchall()
    except:
        data = None
    if data:
        columns = [desc[0] for desc in cur.description]
        return [{k: v for k, v in zip(columns, d)} for d in data]
    else:
        return True


def execute_query(
    PG_HOST: str,
    PG_PORT: str,
    PG_DB: str,
    PG_USER: str,
    PG_PASSWORD: str,
    sql: str,
    PG_SCHEMA: Optional[str] = None,
):
    """Run a sql query to postgres instance

    Args:
        PG_HOST (str): host
        PG_PORT (str): port
        PG_DB (str): db / schema
        PG_USER (str): user
        PG_PASSWORD (str): password
        sql (str): sql query to execute

    Returns:
        dict, bool: result of sql query or True if no result but
        correct execution
    """
    conn = get_conn(PG_HOST, PG_PORT, PG_DB, PG_USER, PG_PASSWORD, PG_SCHEMA)
    with conn.cursor() as cur:
        cur.execute(sql)
        data = return_sql_results(cur)
        conn.commit()
        conn.close()
    return data


def execute_sql_file(
    PG_HOST: str,
    PG_PORT: str,
    PG_DB: str,
    PG_USER: str,
    PG_PASSWORD: str,
    list_files: List[File],
    PG_SCHEMA: Optional[str] = None,
):
    """Run sql queries in local files to postgres instance

    Args:
        PG_HOST (str): host
        PG_PORT (str): port
        PG_DB (str): db / schema
        PG_USER (str): user
        PG_PASSWORD (str): password
        list_files (List[File]): List of files containing sql queries.
        Local files are specified in a array of dictionnaries containing for each
        `source_path` and `source_name` : path of local sql file to execute.

    Raises:
        Exception: If one of the local file does not exist

    Returns:
        dict, bool: result of sql query or True if no result but
        correct execution
    """
    for file in list_files:
        is_file = os.path.isfile(os.path.join(file["source_path"], file["source_name"]))
        if is_file:
            conn = get_conn(PG_HOST, PG_PORT, PG_DB, PG_USER, PG_PASSWORD, PG_SCHEMA)
            with conn.cursor() as cur:
                cur.execute(
                    open(
                        os.path.join(file["source_path"], file["source_name"]), "r"
                    ).read()
                )
                data = return_sql_results(cur)
                conn.commit()
                conn.close()
        else:
            raise Exception(
                f"file {file['source_path']}{file['source_name']} does not exists"
            )
    return data


def copy_file(
    PG_HOST: str,
    PG_PORT: str,
    PG_DB: str,
    PG_TABLE: str,
    PG_USER: str,
    PG_PASSWORD: str,
    list_files: List[File],
    PG_SCHEMA: Optional[str] = None,
    has_header: Optional[bool] = True,
):
    """Copy raw data from local files to postgres instance

    Args:
        PG_HOST (str): host
        PG_PORT (str): port
        PG_DB (str): db / schema
        PG_TABLE (str): table to upload data
        PG_USER (str): user
        PG_PASSWORD (str): password
        list_files (List[File]): List of files containing raw data.
        Local files are specified in a array of dictionnaries containing for each
        `source_path` and `source_name` : path of local sql file to execute.

    Raises:
        Exception: _description_

    Returns:
        _type_: _description_
    """
    for file_conf in list_files:
        is_file = os.path.isfile(os.path.join(file_conf["source_path"], file_conf["source_name"]))
        if is_file:
            conn = get_conn(PG_HOST, PG_PORT, PG_DB, PG_USER, PG_PASSWORD, PG_SCHEMA)
<<<<<<< HEAD
            if "column_order" in file_conf and file_conf["column_order"] is not None:
                COLUMNS = file_conf["column_order"]
            else:
                COLUMNS = ""
            if has_header:
                HEADER = "HEADER"
            else:
                HEADER = ""
            file = open(
                os.path.join(file_conf["source_path"], file_conf["source_name"]), "r"
            )
=======
            if has_header:
                sql = "COPY %s FROM STDIN WITH CSV HEADER DELIMITER AS ','"
            else:
                sql = "COPY %s FROM STDIN WITH CSV DELIMITER AS ','"
            file = open(os.path.join(file["source_path"], file["source_name"]), "r")
>>>>>>> a805401e
            with conn.cursor() as cur:
                cur.copy_expert(
                    sql=(
                        f"COPY {PG_TABLE} {COLUMNS} FROM STDIN "
                        f"WITH CSV {HEADER} DELIMITER AS ','"
                    ),
                    file=file,
                )
                data = return_sql_results(cur)
                conn.commit()
                conn.close()
        else:
            raise Exception(
                f"file {file_conf['source_path']}{file_conf['source_name']} does not exists"
            )
    return data<|MERGE_RESOLUTION|>--- conflicted
+++ resolved
@@ -26,6 +26,7 @@
         PG_DB (str): db / schema
         PG_USER (str): user
         PG_PASSWORD (str): password
+        PG_SCHEMA (str): schema
 
     Returns:
         conn: Connection to postgres instance
@@ -179,7 +180,6 @@
         is_file = os.path.isfile(os.path.join(file_conf["source_path"], file_conf["source_name"]))
         if is_file:
             conn = get_conn(PG_HOST, PG_PORT, PG_DB, PG_USER, PG_PASSWORD, PG_SCHEMA)
-<<<<<<< HEAD
             if "column_order" in file_conf and file_conf["column_order"] is not None:
                 COLUMNS = file_conf["column_order"]
             else:
@@ -191,13 +191,6 @@
             file = open(
                 os.path.join(file_conf["source_path"], file_conf["source_name"]), "r"
             )
-=======
-            if has_header:
-                sql = "COPY %s FROM STDIN WITH CSV HEADER DELIMITER AS ','"
-            else:
-                sql = "COPY %s FROM STDIN WITH CSV DELIMITER AS ','"
-            file = open(os.path.join(file["source_path"], file["source_name"]), "r")
->>>>>>> a805401e
             with conn.cursor() as cur:
                 cur.copy_expert(
                     sql=(
