--- conflicted
+++ resolved
@@ -60,11 +60,8 @@
     'documents professionnels',
     'immatriculation',
     'greffe',
-<<<<<<< HEAD
     'juridique',
-=======
     'seo',
->>>>>>> dd7241dc
 ]
 
 datagouv_session = requests.Session()
