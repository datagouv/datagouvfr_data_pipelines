import dateutil
from typing import List, Optional, TypedDict
import requests
import os
import numpy as np
from datagouvfr_data_pipelines.config import AIRFLOW_ENV

if AIRFLOW_ENV == "dev":
    DATAGOUV_URL = "https://demo.data.gouv.fr"
    ORGA_REFERENCE = "63e3ae4082ddaa6c806b8417"
if AIRFLOW_ENV == "prod":
    DATAGOUV_URL = "https://www.data.gouv.fr"
    ORGA_REFERENCE = "646b7187b50b2a93b1ae3d45"


class File(TypedDict):
    dest_path: str
    dest_name: str


def create_dataset(
    api_key: str,
    payload: TypedDict,
):
    """Create a dataset in data.gouv.fr

    Args:
        api_key (str): API key from data.gouv.fr
        payload (TypedDict): payload for dataset containing at minimum title

    Returns:
        json: return API result in a dictionnary
    """
    headers = {
        "X-API-KEY": api_key,
    }
    r = requests.post(
        f"{DATAGOUV_URL}/api/1/datasets/", json=payload, headers=headers
    )
    r.raise_for_status()
    return r.json()


def get_resource(
    resource_id: str,
    file_to_store: File,
):
    """Download a resource in data.gouv.fr

    Args:
        resource_id (str): ID of the resource
        file_to_store (File): Dictionnary containing `dest_path` and
        `dest_name` where to store downloaded resource

    """
    with requests.get(
        f"{DATAGOUV_URL}/fr/datasets/r/{resource_id}", stream=True
    ) as r:
        r.raise_for_status()
        os.makedirs(os.path.dirname(file_to_store["dest_path"]), exist_ok=True)
        with open(
            f"{file_to_store['dest_path']}{file_to_store['dest_name']}", "wb"
        ) as f:
            for chunk in r.iter_content(chunk_size=8192):
                f.write(chunk)


def post_resource(
    api_key: str,
    file_to_upload: File,
    dataset_id: str,
    resource_id: Optional[str] = None,
    resource_payload: Optional[dict] = None,
):
    """Upload a resource in data.gouv.fr

    Args:
        api_key (str): API key from data.gouv.fr
        file_to_upload (File): Dictionnary containing `dest_path` and
        `dest_name` where resource to upload is stored
        dataset_id (str): ID of the dataset where to store resource
        resource_id (Optional[str], optional): ID of the resource where
        to upload file. If it is a new resource, let it to None.
        Defaults to None.
        resource_payload (Optional[dict], optional): payload to update the
        resource's metadata, only if resource_id is given
        Defaults to None.

    Returns:
        json: return API result in a dictionnary
    """
    headers = {
        "X-API-KEY": api_key,
    }
    files = {
        "file": open(
            f"{file_to_upload['dest_path']}{file_to_upload['dest_name']}",
            "rb",
        )
    }
    if resource_id:
        url = f"{DATAGOUV_URL}/api/1/datasets/{dataset_id}/resources/{resource_id}/upload/"
    else:
        url = f"{DATAGOUV_URL}/api/1/datasets/{dataset_id}/upload/"
    r = requests.post(url, files=files, headers=headers)
    r.raise_for_status()
    if resource_id and resource_payload:
        r_put = requests.put(url.replace('upload/', ''), json=resource_payload, headers=headers)
        r_put.raise_for_status()
    return r.json()


def post_remote_resource(
    api_key: str,
    dataset_id: str,
    title: str,
    format: str,
    remote_url: str,
    filesize: int,
    type: str = "main",
    schema: dict = {},
    description: str = "",
    resource_id: Optional[str] = None,
):
    """Create a post in data.gouv.fr

    Args:
        api_key (str): API key from data.gouv.fr
        dataset_id (str): id of the dataset
        title (str): resource title
        format (str): resource format
        remote_url (str): resource distant URL
        filesize (int): resource size (bytes)
        type (str): type of resource
        schema (str): schema of the resource (if relevant)
        description (str): resource description
        resource_id (str): resource id (if modifying an existing resource)

    Returns:
       json: return API result in a dictionnary containing metadatas
    """
    headers = {
        "X-API-KEY": api_key,
    }
    payload = {
        'title': title,
        'description': description,
        'url': remote_url,
        'type': type,
        'filetype': 'remote',
        'format': format,
        'schema': schema,
        'filesize': filesize
    }
    if resource_id:
        url = f"{DATAGOUV_URL}/api/1/datasets/{dataset_id}/resources/{resource_id}/"
        print(f"Putting '{title}' at {url}")
        r = requests.put(
            url,
            json=payload,
            headers=headers
        )
    else:
        url = f"{DATAGOUV_URL}/api/1/datasets/{dataset_id}/resources/"
        print(f"Posting '{title}' at {url}")
        r = requests.post(
            url,
            json=payload,
            headers=headers
        )
    r.raise_for_status()
    return r.json()


def delete_dataset_or_resource(
    api_key: str,
    dataset_id: str,
    resource_id: Optional[str] = None,
):
    """Delete a dataset or a resource in data.gouv.fr

    Args:
        api_key (str): API key from data.gouv.fr
        dataset_id (str): ID of the dataset
        resource_id (Optional[str], optional): ID of the resource.
        If resource is None, the dataset will be deleted. Else only the resource.
        Defaults to None.

    Returns:
        json: return API result in a dictionnary
    """
    headers = {
        "X-API-KEY": api_key,
    }
    if resource_id:
        url = f"{DATAGOUV_URL}/api/1/datasets/{dataset_id}/resources/{resource_id}/"
    else:
        url = f"{DATAGOUV_URL}/api/1/datasets/{dataset_id}/"

    r = requests.delete(url, headers=headers)
    if r.status_code == 204:
        return {"message": "ok"}
    else:
        return r.json()


def get_dataset_or_resource_metadata(
    dataset_id: str,
    resource_id: Optional[str] = None,
):
    """Retrieve dataset or resource metadata from data.gouv.fr

    Args:
        dataset_id (str): ID ot the dataset
        resource_id (Optional[str], optional): ID of the resource.
        If resource_id is None, it will be dataset metadata which will be
        returned. Else it will be resouce_id's ones. Defaults to None.

    Returns:
       json: return API result in a dictionnary containing metadatas
    """
    if resource_id:
        url = f"{DATAGOUV_URL}/api/1/datasets/{dataset_id}/resources/{resource_id}/"
    else:
        url = f"{DATAGOUV_URL}/api/1/datasets/{dataset_id}"
    r = requests.get(url)
    if r.status_code == 200:
        return r.json()
    else:
        return {"message": "error", "status": r.status_code}


def get_dataset_from_resource_id(
    resource_id: str,
):
    """Return dataset ID from resource ID from data.gouv.fr

    Args:
        resource_id (str): ID of a resource

    Returns:
       json: return API result in a dictionnary containing metadatas
    """
    url = f"{DATAGOUV_URL}/api/2/datasets/resources/{resource_id}/"
    r = requests.get(url)
    if r.status_code == 200:
        return r.json()


def update_dataset_or_resource_metadata(
    api_key: str,
    payload: TypedDict,
    dataset_id: str,
    resource_id: Optional[str] = None,
):
    """Update metadata to dataset or resource in data.gouv.fr

    Args:
        api_key (str): API key from data.gouv.fr
        payload (TypedDict): metadata to upload.
        dataset_id (str): ID of the dataset
        resource_id (Optional[str], optional): ID of the resource.
        If resource_id is None, it will be dataset metadata which will be
        updated. Else it will be resouce_id's ones. Defaults to None.

    Returns:
       json: return API result in a dictionnary containing metadatas
    """
    headers = {
        "X-API-KEY": api_key,
    }
    if resource_id:
        url = f"{DATAGOUV_URL}/api/1/datasets/{dataset_id}/resources/{resource_id}/"
    else:
        url = f"{DATAGOUV_URL}/api/1/datasets/{dataset_id}/"

    r = requests.put(url, json=payload, headers=headers)
    assert r.status_code == 200
    return r.json()


def update_dataset_or_resource_extras(
    api_key: str,
    payload: TypedDict,
    dataset_id: str,
    resource_id: Optional[str] = None,
):
    """Update specific extras to a dataset or resource in data.gouv.fr

    Args:
        api_key (str): API key from data.gouv.fr
        payload (TypedDict): Payload contaning extra and its value
        dataset_id (str): ID of the dataset.
        resource_id (Optional[str], optional): ID of the resource.
        If resource_id is None, it will be dataset extras which will be
        updated. Else it will be resouce_id's ones. Defaults to None.

    Returns:
       json: return API result in a dictionnary containing metadatas
    """
    headers = {
        "X-API-KEY": api_key,
    }
    if resource_id:
        url = f"{DATAGOUV_URL}/api/2/datasets/{dataset_id}/resources/{resource_id}/extras/"
    else:
        url = f"{DATAGOUV_URL}/api/2/datasets/{dataset_id}/extras/"

    r = requests.put(url, json=payload, headers=headers)
    r.raise_for_status()
    return r.json()


def delete_dataset_or_resource_extras(
    api_key: str,
    extras: List,
    dataset_id: str,
    resource_id: Optional[str] = None,
):
    """Delete extras from a dataset or resoruce in data.gouv.fr

    Args:
        api_key (str): API key from data.gouv.fr
        extras (List): List of extras to delete.
        dataset_id (str): ID of the dataset.
        resource_id (Optional[str], optional): ID of the resource.
        If resource_id is None, it will be dataset extras which will be
        deleted. Else it will be resouce_id's ones. Defaults to None.

    Returns:
       json: return API result in a dictionnary containing metadatas
    """
    headers = {
        "X-API-KEY": api_key,
    }
    if resource_id:
        url = f"{DATAGOUV_URL}/api/2/datasets/{dataset_id}/resources/{resource_id}/extras/"
    else:
        url = f"{DATAGOUV_URL}/api/2/datasets/{dataset_id}/extras/"
    r = requests.delete(url, json=extras, headers=headers)
    if r.status_code == 204:
        return {"message": "ok"}
    else:
        return r.json()


def create_post(
    api_key: str,
    name: str,
    headline: str,
    content: str,
    body_type: str,
    tags: Optional[List] = [],
):
    """Create a post in data.gouv.fr

    Args:
        api_key (str): API key from data.gouv.fr
        name (str): name of post.
        headline (str): headline of post
        content (str) : content of post
        body_type (str) : body type of post (html or markdown)
        tags: Option list of tags for post

    Returns:
       json: return API result in a dictionnary containing metadatas
    """
    headers = {
        "X-API-KEY": api_key,
    }

    r = requests.post(
        f"{DATAGOUV_URL}/api/1/posts/",
        json={
            'name': name,
            'headline': headline,
            'content': content,
            'body_type': body_type,
            'tags': tags
        },
        headers=headers
    )
    assert r.status_code == 201
    return r.json()


def get_data(endpoint, page, sort):
    r = requests.get(
        f"{DATAGOUV_URL}/api/1/{endpoint}?page_size=100&sort={sort}&page={page}"
    )
    r.raise_for_status()
    return r.json().get('data', [])


def get_created_date(data, date_key):
    # Helper to get created date based on a date_key that could be nested, using . as a separator
    for key in date_key.split('.'):
        data = data.get(key)
    created = dateutil.parser.parse(data)
    return created


def get_last_items(endpoint, start_date, end_date=None, date_key='created_at', sort_key='-created'):

    got_everything = False
    intermediary_result = []
    results = []
    page = 1

    while not got_everything:
        data = get_data(endpoint, page, sort_key)
        for d in data:
            created = get_created_date(d, date_key)
            got_everything = (created.timestamp() < start_date.timestamp())
            if not got_everything:
                intermediary_result.append(d)
            else:
                break
        if not data or got_everything:
            break
        else:
            page += 1
    if end_date:
        for d in intermediary_result:
            created = get_created_date(d, date_key)
            if created.timestamp() < end_date.timestamp():
                results.append(d)
    else:
        results = intermediary_result
    return results


def post_remote_communautary_resource(
    api_key: str,
    dataset_id: str,
    title: str,
    format: str,
    remote_url: str,
    organisation_publication_id: str,
    filesize: int,
    type: str = "main",
    schema: dict = {},
    description: str = ""
):
    """Post a remote communautary resource on data.gouv.fr

    Args:
        api_key (str): API key from data.gouv.fr
        dataset_id (str): id of the dataset
        title (str): resource title
        format (str): resource format
        remote_url (str): resource distant URL
        organisation_publication_id (str): organization with which to publish
        filesize (int): resource size (bytes)
        type (str): type of resource
        schema (str): schema of the resource (if relevant)
        description (str): resource description

    Returns:
       json: return API result in a dictionnary containing metadatas
    """
    headers = {
        "X-API-KEY": api_key,
    }
    community_resource_url = f"{DATAGOUV_URL}/api/1/datasets/community_resources"
    dataset_link = f"{DATAGOUV_URL}/fr/datasets/{dataset_id}/#/community-resources"

    # Check if resource already exists
    data = requests.get(
        community_resource_url,
        {"dataset": dataset_id}
    ).json()["data"]
    resource_exists = remote_url in [d.get('url', '') for d in data]
    payload = {
        "dataset": {
            "id": dataset_id
        },
        "description": description,
        "filetype": "remote",
        "filesize": filesize,
        "format": format,
        "organization": {
            "id": organisation_publication_id
        },
        "schema": schema,
        "title": title,
        "type": type,
        "url": remote_url
    }
    print("Payload content:\n", payload)
    if resource_exists:
        print(f"Updating resource at {dataset_link} from {remote_url}")
        # Update resource
        idx = np.argwhere(
            np.array([d.get('url', '') for d in data]) == remote_url
        )[0][0]
        resource_id = data[idx]['id']
        refined_url = community_resource_url + f"/{resource_id}"

        r = requests.put(
            refined_url,
            json=payload,
            headers=headers
        )

    else:
        print(f"Creating resource at {dataset_link} from {remote_url}")
        # Create resource
        r = requests.post(
            community_resource_url,
            json=payload,
            headers=headers
        )
    r.raise_for_status()
    return r.json()


def get_all_from_api_query(base_query, next_page='next_page'):
    def get_link_next_page(elem, separated_keys):
        result = elem
        for k in separated_keys.split('.'):
            result = result[k]
        return result
    # /!\ only for paginated endpoints
    r = requests.get(base_query)
    r.raise_for_status()
    for elem in r.json()["data"]:
        yield elem
<<<<<<< HEAD
    while r.json()["next_page"]:
        r = requests.get(r.json()["next_page"])
=======
    while get_link_next_page(r.json(), next_page):
        r = requests.get(get_link_next_page(r.json(), next_page))
>>>>>>> 0db1f912
        r.raise_for_status()
        for data in r.json()['data']:
            yield data<|MERGE_RESOLUTION|>--- conflicted
+++ resolved
@@ -526,13 +526,8 @@
     r.raise_for_status()
     for elem in r.json()["data"]:
         yield elem
-<<<<<<< HEAD
-    while r.json()["next_page"]:
-        r = requests.get(r.json()["next_page"])
-=======
     while get_link_next_page(r.json(), next_page):
         r = requests.get(get_link_next_page(r.json(), next_page))
->>>>>>> 0db1f912
         r.raise_for_status()
         for data in r.json()['data']:
             yield data