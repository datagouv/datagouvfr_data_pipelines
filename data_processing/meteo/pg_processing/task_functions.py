import json
import requests
import os
from collections import defaultdict
from pathlib import Path
import gzip
import shutil
import csv
from datetime import datetime, timedelta
import re
from jinja2 import Environment, FileSystemLoader
from typing import Optional
import pandas as pd
import psycopg2
from airflow.hooks.base import BaseHook

from datagouvfr_data_pipelines.config import (
    AIRFLOW_DAG_HOME,
    AIRFLOW_DAG_TMP,
    AIRFLOW_ENV,
)
from datagouvfr_data_pipelines.utils.postgres import PostgresClient
from datagouvfr_data_pipelines.utils.download import download_files
from datagouvfr_data_pipelines.utils.minio import MinIOClient
from datagouvfr_data_pipelines.utils.mattermost import send_message

ROOT_FOLDER = "datagouvfr_data_pipelines/data_processing/"
DATADIR = f"{AIRFLOW_DAG_TMP}meteo_pg/data/"
with open(f"{AIRFLOW_DAG_HOME}{ROOT_FOLDER}meteo/config/dgv.json") as fp:
    config = json.load(fp)

minio_meteo = MinIOClient(bucket='meteofrance')


SCHEMA_NAME = 'meteo'
<<<<<<< HEAD
pgclient = PostgresClient(conn_name="POSTGRES_METEO", schema=SCHEMA_NAME)
=======
pgtool = PostgresTool(conn_name="POSTGRES_METEO", schema=SCHEMA_NAME)
conn = BaseHook.get_connection("POSTGRES_METEO")
db_params = {
    'database': conn.schema,
    'user': conn.login,
    'password': conn.password,
    'host': conn.host,
    'port': conn.port,
}
>>>>>>> 7b1d95f3

TIMEOUT = 60 * 5


def smart_cast(value, _type):
    try:
        return _type(value)
    except:
        return None


type_mapping = {
    'character varying': str,
    'double precision': lambda x: smart_cast(x, float),
    'integer': lambda x: smart_cast(x, int),
}

DEPIDS = [
    '01', '02', '03', '04', '05', '06', '07', '08', '09', '10',
    '11', '12', '13', '14', '15', '16', '17', '18', '19', '20',
    '21', '22', '23', '24', '25', '26', '27', '28', '29', '30',
    '31', '32', '33', '34', '35', '36', '37', '38', '39', '40',
    '41', '42', '43', '44', '45', '46', '47', '48', '49', '50',
    '51', '52', '53', '54', '55', '56', '57', '58', '59', '60',
    '61', '62', '63', '64', '65', '66', '67', '68', '69', '70',
    '71', '72', '73', '74', '75', '76', '77', '78', '79', '80',
    '81', '82', '83', '84', '85', '86', '87', '88', '89', '90',
    '91', '92', '93', '94', '95',
    '971', '972', '973', '974', '975',
    '984', '985', '986', '987', '988',
    '99',
]


def get_hooked_name(file_name):
    # hooked files will change name, we have to consider the unchanged version
    # see DAG ftp_processing for more insight
    for hook in ['latest', 'previous']:
        hooked = re.findall(f"{hook}-\d+-\d+", file_name)
        if hooked:
            return file_name.replace(hooked[0], hook)
    return file_name


def build_old_file_name(file_name):
    return file_name.replace(".csv", "_old.csv")


def build_additions_file_name(file_name):
    return file_name.replace(".csv", "_additions.csv")


def build_deletions_file_name(file_name):
    return file_name.replace(".csv", "_deletions.csv")


# %%
def create_tables_if_not_exists(ti):
    ti.xcom_push(key="start", value=datetime.now().timestamp())
    file_loader = FileSystemLoader(f"{AIRFLOW_DAG_HOME}{ROOT_FOLDER}meteo/pg_processing/sql/")
    env = Environment(loader=file_loader)
    template = env.get_template('create.sql.jinja')
    output = template.render(depids=DEPIDS)
    with open(f"{DATADIR}create.sql", 'w') as file:
        file.write(output)

    pgclient.execute_sql_file(
        file={
            "source_path": DATADIR,
            "source_name": "create.sql",
        },
    )


# %%
def retrieve_latest_processed_date(ti):
    data = pgclient.execute_query("SELECT MAX(processed) FROM dag_processed;")
    print(data)
    ti.xcom_push(key="latest_processed_date", value=data[0]["max"])


# %%
def get_latest_ftp_processing(ti):
    r = requests.get("https://object.data.gouv.fr/meteofrance/data/updated_files.json")
    r.raise_for_status()
    ti.xcom_push(key="latest_ftp_processing", value=r.json())


# %%
def set_max_date(ti):
    latest_processed_date = ti.xcom_pull(
        key="latest_processed_date",
        task_ids="retrieve_latest_processed_date"
    )
    latest_ftp_processing = ti.xcom_pull(
        key="latest_ftp_processing",
        task_ids="get_latest_ftp_processing"
    )
    dates = None
    if not latest_processed_date:
        # Process everything
        new_latest_date = (datetime.today() - timedelta(days=1)).strftime('%Y-%m-%d')
    else:
        if not re.match(r'\d{4}-\d{2}-\d{2}', latest_processed_date):
            raise ValueError(
                "You may want to check what is in the 'dag_processed' table"
            )
        # Process subset
        dates = [item for item in latest_ftp_processing if item != 'latest_update']
        dates = [item for item in dates if item >= latest_processed_date]
        new_latest_date = max(dates)

    ti.xcom_push(key="new_latest_date", value=new_latest_date)
    ti.xcom_push(key="dates", value=dates)


# %%
def download_data(ti, dataset_name):
    latest_ftp_processing = ti.xcom_pull(
        key="latest_ftp_processing",
        task_ids="get_latest_ftp_processing"
    )
    dates = ti.xcom_pull(
        key="dates",
        task_ids="set_max_date"
    )

    resources = fetch_resources(dataset_name)
    process_resources(
        resources=resources,
        dataset_name=dataset_name,
        latest_ftp_processing=latest_ftp_processing,
        dates=dates,
    )


def fetch_resources(dataset):
    r = requests.get(
        f"https://www.data.gouv.fr/api/1/datasets/{config[dataset]['dataset_id']['prod']}",
        headers={"X-fields": "resources{type,title,url,format}"},
    )
    r.raise_for_status()
    return r.json()["resources"]


def process_resources(
    resources: list[dict],
    dataset_name: str,
    latest_ftp_processing: list,
    dates: Optional[list] = None,
):
    # going through all resources of the dataset to check which ones to update
    for resource in resources:
        # only main resources
        if resource["type"] != "main":
            continue
        # regex_infos looks like this: {'DEP': '07', 'AAAAMM': 'latest-2023-2024'} (for BASE/MENS)
        regex_infos = get_regex_infos(
            config[dataset_name]["source_pattern"],
            resource["url"].split("/")[-1],
            config[dataset_name]["params"],
        )
        # within datasets, we now have "normal" and comp stations, they'll be processed separately
        if not regex_infos or regex_infos["DEP"] not in DEPIDS:
            # you can reduce DEPIDS for local dev only, to cut processing time
            continue
        if dates:
            file_path = None
            for d in dates:
                files = [
                    item["name"] for item in latest_ftp_processing[d]
                ]
                # checking whether the file has been updated on any date since last check
                if (
                    resource["url"].replace(
                        f"https://object.files.data.gouv.fr/meteofrance/data/synchro_ftp/{dataset_name}/",
                        ""
                    ) in files
                ):
                    file_path, csv_path = download_resource(resource, dataset_name)
                    # this file has been updated at least once since last check, it will be processd
                    # no need to check other dates
                    break
            if file_path is None:
                # this file has not been updated since last check, moving on
                print(resource['title'], 'has not been updated since last check')
                continue
        else:
            # no latest processing date => processing every file
            file_path, csv_path = download_resource(resource, dataset_name)

        if dataset_name == "BASE/QUOT":
            if "_autres" in file_path.name:
                table_name = "base_quot_autres"
            else:
                table_name = "base_quot_vent"
        else:
            table_name = config[dataset_name]["table_name"]
        regex_infos = {"name": file_path.name, "regex_infos": regex_infos}
        print("Starting with", file_path.name)

<<<<<<< HEAD
        _conn = pgclient.conn
=======
        _conn = psycopg2.connect(**db_params)
>>>>>>> 7b1d95f3
        _conn.autocommit = False
        _failed = False
        try:
            deletions = get_diff(
                _conn=_conn,
                csv_path=csv_path,
                regex_infos=regex_infos,
                table=table_name,
            )
            # skipping if no diff
            if (
                count_lines_in_file(build_deletions_file_name(csv_path)) == 0
                and count_lines_in_file(build_additions_file_name(csv_path)) == 0
            ):
                continue
            delete_and_insert_into_pg(
                _conn=_conn,
                deletions=deletions,
                regex_infos=regex_infos,
                table=table_name,
                csv_path=csv_path,
            )

            if AIRFLOW_ENV == "prod":
                minio_meteo.send_files(
                    list_files=[
                        {
                            # source can be hooked file name
                            "source_path": "/".join(csv_path.split("/")[:-1]),
                            "source_name": csv_path.split("/")[-1],
                            # but destination has to be the real file name
                            "dest_path": (
                                "synchro_pg/"
                                + "/".join(resource["url"].split("synchro_ftp/")[1].split("/")[:-1])
                                + "/"
                            ),
                            "dest_name": resource["url"].split("/")[-1].replace(".csv.gz", ".csv")
                        }
                    ],
                    ignore_airflow_env=True
                )
            print("=> Completed work for:", regex_infos["name"])
            _conn.commit()
        except Exception as e:
            _failed = True
            _conn.rollback()
            print(f"/!\ An error occurred: {e}")
            print("Transaction rolled back.")
            raise
        finally:
            # deleting if everything was successful, so that we can check content otherwise
            if not _failed:
                parent = file_path.parent.as_posix()
                for file in os.listdir(parent):
                    os.remove(f"{parent}/{file}")
            _conn.close()


def get_regex_infos(pattern, filename, params):
    match = re.match(pattern, filename)
    mydict = {}
    if match:
        for item in params:
            mydict[params[item]] = match.group(item)
    return mydict


def download_resource(res, dataset):
    if dataset == "BASE/QUOT":
        if "Vent" in res['title']:
            file_path = f"{DATADIR}{config[dataset]['table_name'] + '_vent'}/"
        else:
            file_path = f"{DATADIR}{config[dataset]['table_name'] + '_autres'}/"
    else:
        file_path = f"{DATADIR}{config[dataset]['table_name']}/"
    file_name = get_hooked_name(res["url"].split('/')[-1])
    file_path = Path(file_path + file_name)
    download_files([{
        "url": res["url"],
        "dest_path": file_path.parent.as_posix(),
        "dest_name": file_path.name,
    }], timeout=TIMEOUT)
    csv_path = unzip_csv_gz(file_path)
    try:
        old_file = file_path.name.replace(".csv.gz", "_old.csv")
        download_files([{
            "url": res["url"].replace("data/synchro_ftp/", "synchro_pg/").replace(".csv.gz", ".csv"),
            "dest_path": file_path.parent.as_posix(),
            "dest_name": old_file,
        }], timeout=TIMEOUT)
    except Exception as e:
        raise ValueError(f"Download error for {res['url']}: {e}")
        # this should not happen anymore, specific cases will be handled manually
        # print("> This file is not in postgres mirror, creating an empty one for diff")
        # with open(csv_path, "r") as f:
        #     columns = f.readline()
        # with open(build_old_file_name(str(csv_path)), "w") as f:
        #     f.write(columns)
    return file_path, csv_path


def unzip_csv_gz(file_path):
    output_file_path = str(file_path)[:-3]
    with gzip.open(file_path, 'rb') as f_in:
        with open(output_file_path, 'wb') as f_out:
            shutil.copyfileobj(f_in, f_out)
    os.remove(file_path)
    return output_file_path


def get_diff(_conn, csv_path: Path, regex_infos: dict, table: str):

    def run_diff(csv_path: str, dep: str, _filter=None):
        old_file = build_old_file_name(csv_path)
        additions_file = build_additions_file_name(csv_path)
        deletions_file = build_deletions_file_name(csv_path)

        with open(csv_path, 'r') as new_file, open(old_file, 'r') as old_file:
            # skipping headers
            new_file.readline()
            old_file.readline()
            # removing carriage return so that if the last row doesn't have one
            # it'll not be considered new when data is appended
            new_lines = set(
                r.replace("\n", "") for r in new_file
                if _filter is None or r.startswith(_filter)
            )
            old_lines = set(
                r.replace("\n", "") for r in old_file
                if _filter is None or r.startswith(_filter)
            )

        with open(additions_file, 'a') as outFile:
            for line in new_lines:
                if line not in old_lines:
                    outFile.write(line.strip() + f";{dep}\n")

        with open(deletions_file, 'a') as outFile:
            for line in old_lines:
                if line not in new_lines:
                    outFile.write(line + "\n")

    def _build_deletions(_conn, csv_path: str, table_name: str):
        cursor = _conn.cursor()
        cursor.execute(
            "SELECT column_name, data_type FROM information_schema.columns "
            f"WHERE table_name = '{table_name}' ORDER BY ordinal_position;"
        )
        columns = cursor.fetchall()
        cursor.close()
        column_types = {
            c[0]: type_mapping[c[1]] for c in columns
        }
        # deletions will be a list of lists of tuples (column_name, typed value)
        # we are only keep primary keys: NUM_POSTE and period (AAAA...)
        with open(build_deletions_file_name(csv_path), "r") as f:
            reader = csv.reader(f, delimiter=";")
            column_names = next(reader)
            for row in reader:
                yield [
                    (col_name, column_types[col_name.lower()](value))
                    for value, col_name in zip(row, column_names)
                    if col_name.lower() == "num_poste" or col_name.lower().startswith("aaaa")
                ]

    table_name = f'{table}_{regex_infos["regex_infos"]["DEP"]}'
    # creating empty additions and deletions files, we'll fill them up
    old_file = build_old_file_name(csv_path)
    additions_file = build_additions_file_name(csv_path)
    deletions_file = build_deletions_file_name(csv_path)
    with open(csv_path, 'r') as new_file, open(old_file, 'r') as old_file:
        header = new_file.readline()
        old_header = old_file.readline()
        # if header != old_header:
        #     raise ValueError("New and old headers differ:", header, "vs", old_header)
        with open(additions_file, 'w') as outFile:
            outFile.write(header.strip() + ";DEP\n")
        with open(deletions_file, 'w') as outFile:
            outFile.write(header.strip() + "\n")

    # if MIN or HOR: files are too big to be handled at once, we build the diff iteratively
    if any(_ in csv_path for _ in ['MN_', 'H_']):
        print("> Building diff in batches...")
        # files are too big to be handled in one go, so we process them in batches
        # using the fact that the first column (NUM_POSTE) always starts with dep + numbers
        for _filter in create_filters(csv_path=csv_path, dep=regex_infos["regex_infos"]["DEP"]):
            run_diff(csv_path=csv_path, dep=regex_infos["regex_infos"]["DEP"], _filter=_filter)
    # for other files it's fine to build diff on the whole file
    else:
        run_diff(csv_path=csv_path, dep=regex_infos["regex_infos"]["DEP"])

    return _build_deletions(_conn, csv_path, table_name)


def create_filters(csv_path: str, dep: str, threshold: int = 5e6):
    # returns a list of prefixes to filter the rows
    # once we know the batches will be of a reasonable size
    postes = pd.read_csv(
        csv_path,
        sep=";",
        dtype=str,
        usecols=["NUM_POSTE"],
    )["NUM_POSTE"]
    maxes = defaultdict(int)
    k = 0
    while True:
        k += 1
        counts = postes.str.slice(len(dep), k + len(dep)).value_counts()
        maxes[max(counts)] += 1
        if max(counts) < threshold or max(maxes.values()) == 3:
            break
    print(f"> built filters of length {k} (max occurences: {max(counts)})")
    return [dep + suffix for suffix in counts.index]


def delete_and_insert_into_pg(_conn, deletions, regex_infos, table, csv_path):
    table_name = f'{table}_{regex_infos["regex_infos"]["DEP"]}'
    nb_add = count_lines_in_file(build_additions_file_name(csv_path))
    nb_del = count_lines_in_file(build_deletions_file_name(csv_path))
    threshold = 20000
    if nb_del > threshold:
        print(f"> More than {threshold} rows to delete ({nb_del}), replacing the whole period...")
        replace_whole_period(_conn, table_name, csv_path, regex_infos)
        return
    if nb_del:
        print(f'> Deleting {nb_del} rows...')
        delete_old_data(_conn, table_name, deletions)
    if nb_add:
        print(f'> Inserting {nb_add} rows...')
        load_new_data(_conn, table_name, csv_path)


def count_lines_in_file(file_path):
    with open(file_path, 'r') as file:
        # skip header
        file.readline()
        line_count = sum(1 for _ in file if _ and _ != "\n")
    return line_count


def clean_hooks(value: str):
    return value.replace("latest-", "").replace("previous-", "")


def build_query_filters(regex_infos: dict):
    filters = ""
    for param, value in regex_infos["regex_infos"].items():
        split_pv = clean_hooks(value).split("-")
        if len(split_pv) > 1:
            lowest_period = split_pv[0]
            highest_period = str(int(split_pv[1]) + 1)
            filters += (
                f"AND substring({param}, 1, 4) >= '{lowest_period}' "
                f"AND substring({param}, 1, 4) < '{highest_period}' "
            )
        else:
            filters += f"AND {param} = '{value}' "
    return filters


def replace_whole_period(_conn, table_name, csv_path, regex_infos):
    print("> Deleting period...")
    cursor = _conn.cursor()
    cursor.execute(f"DELETE FROM {SCHEMA_NAME}.{table_name} WHERE 1=1 " + build_query_filters(regex_infos))
    # the raw source file is missing the DEP column
    csv_with_dep = csv_path.replace(".csv", "_with_dep.csv")
    dep = regex_infos["regex_infos"]["DEP"]
    with open(csv_with_dep, 'w') as dep_file, open(csv_path, 'r') as file:
        for idx, line in enumerate(file.readlines()):
            if idx == 0:
                dep_file.write(line.strip() + ";DEP\n")
            else:
                dep_file.write(line.strip() + f";{dep}\n")
    nb_rows = count_lines_in_file(csv_with_dep)
    print(f"> Inserting whole file ({nb_rows} rows)...")
    with open(csv_with_dep, 'r') as f:
        cursor.copy_expert(
            f"COPY {SCHEMA_NAME}.{table_name} FROM STDIN WITH CSV HEADER DELIMITER ';'",
            f
        )
    cursor.close()


def load_new_data(_conn, table_name, csv_path):
    cursor = _conn.cursor()
    with open(build_additions_file_name(csv_path), 'r') as f:
        cursor.copy_expert(
            f"COPY {SCHEMA_NAME}.{table_name} FROM STDIN WITH CSV HEADER DELIMITER ';'",
            f
        )
    cursor.close()


def delete_old_data(_conn, table_name, deletions):
    # deletions is a list of lists of tuples (column_name, typed value)
    query = f"DELETE FROM {SCHEMA_NAME}.{table_name} WHERE 1 = 2"
    skip = True
    batch_size = 50
    batch = 0
    for row in deletions:
        if row:
            skip = False
            filters = []
            for name, value in row:
                filters.append(f"{name}='{value}'")
            query += f' OR ({" AND ".join(filters)})'
            batch += 1
        # executing deletions in batches for safety
        if batch == batch_size:
            # print(query)
            cursor = _conn.cursor()
            cursor.execute(query)
            cursor.close()
            query = f"DELETE FROM {SCHEMA_NAME}.{table_name} WHERE 1 = 2"
            batch = 0
    # print(query)
    if skip:
        return
    # deleting the last batch
    cursor = _conn.cursor()
    cursor.execute(query)
    cursor.close()


def drop_indexes(conn, table_name):
    cursor = conn.cursor()
    for col in ["dep", "num_poste", "nom_usuel", "year"]:
        query = f"DROP INDEX IF EXISTS idx_{table_name}_{col}"
        cursor.execute(query)
    print("DROP INDEXES OK")
    cursor.close()


def create_indexes(conn, table_name, period):
    cursor = conn.cursor()
    query = f"CREATE INDEX IF NOT EXISTS idx_{table_name}_dep ON meteo.{table_name} (DEP)"
    cursor.execute(query)
    query = f"CREATE INDEX IF NOT EXISTS idx_{table_name}_num_poste ON meteo.{table_name} (NUM_POSTE)"
    cursor.execute(query)
    query = f"CREATE INDEX IF NOT EXISTS idx_{table_name}_nom_usuel ON meteo.{table_name} (NOM_USUEL)"
    cursor.execute(query)
    query = (
        f"CREATE INDEX IF NOT EXISTS idx_{table_name}_year ON meteo.{table_name}"
        f" (substring({period}::text, 1, 4))"
    )
    cursor.execute(query)
    print("CREATE INDEXES OK")
    cursor.close()


# %%
def insert_latest_date_pg(ti):
    new_latest_date = ti.xcom_pull(
        key="new_latest_date",
        task_ids="set_max_date"
    )
    print(new_latest_date)
    pgclient.execute_query(
        f"INSERT INTO dag_processed (processed) VALUES ('{new_latest_date}');",
    )


# %%
def send_notification(ti):
    start = ti.xcom_pull(key="start", task_ids="create_tables_if_not_exists")
    # weirdly start is pushed as a timestamp (float) but pulled as a datetime
    if isinstance(start, datetime):
        start = start.timestamp()
    duration = timedelta(seconds=round(datetime.now().timestamp() - start))
    send_message(
        text=f"##### 🌦️ Données météo mises à jour dans postgres en {duration}"
    )<|MERGE_RESOLUTION|>--- conflicted
+++ resolved
@@ -33,10 +33,7 @@
 
 
 SCHEMA_NAME = 'meteo'
-<<<<<<< HEAD
 pgclient = PostgresClient(conn_name="POSTGRES_METEO", schema=SCHEMA_NAME)
-=======
-pgtool = PostgresTool(conn_name="POSTGRES_METEO", schema=SCHEMA_NAME)
 conn = BaseHook.get_connection("POSTGRES_METEO")
 db_params = {
     'database': conn.schema,
@@ -45,7 +42,6 @@
     'host': conn.host,
     'port': conn.port,
 }
->>>>>>> 7b1d95f3
 
 TIMEOUT = 60 * 5
 
@@ -247,11 +243,7 @@
         regex_infos = {"name": file_path.name, "regex_infos": regex_infos}
         print("Starting with", file_path.name)
 
-<<<<<<< HEAD
-        _conn = pgclient.conn
-=======
         _conn = psycopg2.connect(**db_params)
->>>>>>> 7b1d95f3
         _conn.autocommit = False
         _failed = False
         try:
