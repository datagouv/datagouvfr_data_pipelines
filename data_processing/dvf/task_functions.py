--- conflicted
+++ resolved
@@ -1096,14 +1096,9 @@
             ),
         },
     )
-<<<<<<< HEAD
-    print("Done with stats mensuelles")
+    logging.info("Done with stats mensuelles")
     local_client.resource(
         id=data["totales"][AIRFLOW_ENV]["resource_id"],
-=======
-    logging.info("Done with stats mensuelles")
-    post_remote_resource(
->>>>>>> c79fcdd2
         dataset_id=data["totales"][AIRFLOW_ENV]["dataset_id"],
         fetch=False,
     ).update(
