import os
import json
from datetime import datetime
import logging
from airflow.providers.sftp.operators.sftp import SFTPOperator

from datagouvfr_data_pipelines.utils.filesystem import File, compute_checksum_from_file
from datagouvfr_data_pipelines.utils.download import download_files
from datagouvfr_data_pipelines.utils.minio import MinIOClient
from datagouvfr_data_pipelines.utils.datagouv import local_client
from datagouvfr_data_pipelines.utils.mattermost import send_message
from datagouvfr_data_pipelines.utils.utils import MOIS_FR
from datagouvfr_data_pipelines.config import (
    FILES_BASE_URL,
    INSEE_BASE_URL,
    MINIO_BUCKET_DATA_PIPELINE,
    SECRET_INSEE_LOGIN,
    SECRET_INSEE_PASSWORD,
)

minio_restricted = MinIOClient(bucket=MINIO_BUCKET_DATA_PIPELINE)


def get_files(**kwargs):
    templates_dict = kwargs.get("templates_dict")
    tmp_dir = templates_dict.get("tmp_dir")
    resource_file = templates_dict.get("resource_file")

    with open(f"{os.path.dirname(__file__)}/config/{resource_file}") as json_file:
        data = json.load(json_file)

    download_files(
        list_urls=[
            File(
                url=f"{INSEE_BASE_URL}{item['nameFTP']}",
                dest_path=tmp_dir,
                dest_name=item["nameFTP"],
            ) for item in data
        ],
        auth_user=SECRET_INSEE_LOGIN,
        auth_password=SECRET_INSEE_PASSWORD,
        timeout=1200,
    )

    hashfiles = {}
    for item in data:
        hashfiles[item["nameFTP"]] = compute_checksum_from_file(f"{tmp_dir}{item['nameFTP']}")

    kwargs["ti"].xcom_push(key="hashes", value=hashfiles)


def upload_files_minio(**kwargs):
    templates_dict = kwargs.get("templates_dict")
    tmp_dir = templates_dict.get("tmp_dir")
    minio_path = templates_dict.get("minio_path")
    resource_file = templates_dict.get("resource_file")

    with open(f"{os.path.dirname(__file__)}/config/{resource_file}") as json_file:
        data = json.load(json_file)

    minio_restricted.send_files(
        list_files=[
            File(
                source_path=tmp_dir,
                source_name=item["nameFTP"],
                dest_path=minio_path,
                dest_name=item["nameFTP"],
            ) for item in data
        ],
    )


def move_new_files_to_latest(**kwargs):
    templates_dict = kwargs.get("templates_dict")
    minio_new_path = templates_dict.get("minio_new_path")
    minio_latest_path = templates_dict.get("minio_latest_path")
    resource_file = templates_dict.get("resource_file")

    with open(f"{os.path.dirname(__file__)}/config/{resource_file}") as json_file:
        data = json.load(json_file)
    minio_restricted.copy_many_objects(
        obj_source_paths=[minio_new_path + item["nameFTP"] for item in data],
        target_directory=minio_latest_path,
        remove_source_file=True,
    )


def compare_minio_files(**kwargs):
    templates_dict = kwargs.get("templates_dict")
    minio_path_new = templates_dict.get("minio_path_new")
    minio_path_latest = templates_dict.get("minio_path_latest")
    resource_file = templates_dict.get("resource_file")

    with open(f"{os.path.dirname(__file__)}/config/{resource_file}") as json_file:
        data = json.load(json_file)
    logging.info(data)

    for item in data:
        isSame = minio_restricted.compare_files(
            file_path_1=minio_path_latest,
            file_path_2=minio_path_new,
            file_name_1=item["nameFTP"],
            file_name_2=item["nameFTP"],
        )
        if not isSame:
            return True
    return False


def publish_file_files_data_gouv(**kwargs):
    templates_dict = kwargs.get("templates_dict")
    tmp_dir = templates_dict.get("tmp_dir")
    resource_file = templates_dict.get("resource_file")
    files_path = templates_dict.get("files_path")
    with open(f"{os.path.dirname(__file__)}/config/{resource_file}") as json_file:
        data = json.load(json_file)
    logging.info(data)

    for d in data:
        put_file = SFTPOperator(
            task_id="put-file",
            ssh_conn_id="SSH_FILES_DATA_GOUV_FR",
            local_filepath=f"{tmp_dir}{d['nameFTP']}",
            remote_filepath=f"{FILES_BASE_URL}{files_path}{d['nameFTP']}",
            operation="put",
        )
        put_file_with_date = SFTPOperator(
            task_id="put-file",
            ssh_conn_id="SSH_FILES_DATA_GOUV_FR",
            local_filepath=tmp_dir + d["nameFTP"],
            remote_filepath=(
                f"{FILES_BASE_URL}{files_path}"
                f"{datetime.today().strftime('%Y-%m')}-01-{d['nameFTP']}"
            ),
            operation="put",
        )
        put_file.execute(dict())
        put_file_with_date.execute(dict())


def update_dataset_data_gouv(ti, **kwargs):
    hashes = ti.xcom_pull(key="hashes", task_ids="get_files")
    templates_dict = kwargs.get("templates_dict")
    resource_file = templates_dict.get("resource_file")
    day_file = templates_dict.get("day_file")

    liste_mois = [
        m.title() for m in MOIS_FR.values()
    ]
    mois = datetime.now().date().month
    with open(f"{os.path.dirname(__file__)}/config/{resource_file}") as json_file:
        data = json.load(json_file)
    logging.info(data)
    for d in data:
<<<<<<< HEAD
        local_client.resource(
=======
        obj = {
            "title": (
                f"Sirene : Fichier {d['name'].replace('_utf8.zip', '')} du "
                f"{day_file} {liste_mois[mois - 1]} {datetime.today().strftime('%Y')}"
            ),
        }
        if d["nameFTP"] in hashes:
            obj["checksum"] = {
                "type": "sha256",
                "value": hashes[d["nameFTP"]]
            }

        update_dataset_or_resource_metadata(
            payload=obj,
>>>>>>> c79fcdd2
            dataset_id=d["dataset_id"],
            id=d["resource_id"],
            fetch=False,
        ).update(
            payload={
                "title": (
                    f"Sirene : Fichier {d['name'].replace('_utf8.zip', '')} du "
                    f"{day_file} {liste_mois[mois - 1]} {datetime.today().strftime('%Y')}"
                ),
            },
        )


def publish_mattermost(geoloc):
    if geoloc:
        text = (
            "Sirene géolocalisé INSEE mis à jour\n- [Stockage données]"
            "(https://files.data.gouv.fr/insee-sirene-geo)"
            "\n- [Jeu de données data.gouv.fr](https://www.data.gouv.fr/fr/datasets/geolocalisation-"
            "des-etablissements-du-repertoire-sirene-pour-les-etudes-statistiques/) "
        )
    else:
        text = (
            "Base Sirene mise à jour\n- [Stockage données](https://files.data.gouv.fr/insee-sirene)"
            "\n- [Jeu de données data.gouv.fr](https://www.data.gouv.fr/fr/datasets/base-sirene-des-"
            "entreprises-et-de-leurs-etablissements-siren-siret/) "
        )
    send_message(
        text=text,
        image_url="https://static.data.gouv.fr/avatars/db/fbfd745ae543f6856ed59e3d44eb71.jpg",
    )<|MERGE_RESOLUTION|>--- conflicted
+++ resolved
@@ -152,9 +152,6 @@
         data = json.load(json_file)
     logging.info(data)
     for d in data:
-<<<<<<< HEAD
-        local_client.resource(
-=======
         obj = {
             "title": (
                 f"Sirene : Fichier {d['name'].replace('_utf8.zip', '')} du "
@@ -166,21 +163,12 @@
                 "type": "sha256",
                 "value": hashes[d["nameFTP"]]
             }
-
-        update_dataset_or_resource_metadata(
+        local_client.resource(
             payload=obj,
->>>>>>> c79fcdd2
             dataset_id=d["dataset_id"],
             id=d["resource_id"],
             fetch=False,
-        ).update(
-            payload={
-                "title": (
-                    f"Sirene : Fichier {d['name'].replace('_utf8.zip', '')} du "
-                    f"{day_file} {liste_mois[mois - 1]} {datetime.today().strftime('%Y')}"
-                ),
-            },
-        )
+        ).update(payload=obj)
 
 
 def publish_mattermost(geoloc):
