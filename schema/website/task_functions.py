from typing import Optional
import yaml
from git import Repo, Git
import os
import shutil
import logging
from table_schema_to_markdown import convert_source, sources_to_markdown
import frictionless
import json
import jsonschema
import re
from unidecode import unidecode
import codecs
import requests
from urllib import parse
from datetime import datetime
from feedgen.feed import FeedGenerator
import xml.etree.ElementTree as ET
import pytz
import pandas as pd

from datagouvfr_data_pipelines.utils.schema import comparer_versions
from datagouvfr_data_pipelines.schema.utils.jsonschema import jsonschema_to_markdown
from datagouvfr_data_pipelines.utils.datagouv import post_resource
from datagouvfr_data_pipelines.utils.filesystem import File

ERRORS_REPORT = []
SCHEMA_INFOS = {}
SCHEMA_CATALOG = {}


def initialization(ti, tmp_folder, branch):
    # DAG_NAME is defined in the DAG file, and all paths are made from it
    OUTPUT_DATA_FOLDER = f"{tmp_folder}output/"
    CACHE_FOLDER = tmp_folder + "cache"
    DATA_FOLDER1 = tmp_folder + "data"
    DATA_FOLDER2 = tmp_folder + "data2"
    folders = {
        "OUTPUT_DATA_FOLDER": OUTPUT_DATA_FOLDER,
        "CACHE_FOLDER": CACHE_FOLDER,
        "DATA_FOLDER1": DATA_FOLDER1,
        "DATA_FOLDER2": DATA_FOLDER2,
    }

    LIST_SCHEMAS_YAML = (
        "https://raw.githubusercontent.com/etalab/"
        f"schema.data.gouv.fr/{branch}/repertoires.yml"
    )

    # Loading yaml file containing all schemas that we want to display in schema.data.gouv.fr
    r = requests.get(LIST_SCHEMAS_YAML)

    with open(tmp_folder + "repertoires.yml", "wb") as f:
        f.write(r.content)

    with open(tmp_folder + "repertoires.yml", "r") as f:
        config = yaml.safe_load(f)

    ti.xcom_push(key="folders", value=folders)
    ti.xcom_push(key="config", value=config)


def clean_and_create_folder(folder: str) -> None:
    """Remove local folder if exist and (re)create it"""
    if os.path.exists(folder):
        shutil.rmtree(folder)
    os.mkdir(folder)


def get_consolidated_version(tag) -> tuple[str, bool]:
    """Analyze tag from a code source release, cast it to acceptable semver version X.X.X"""
    valid_version = True
    # Removing "v" or "V" from tag
    version_items = str(tag).replace("v", "").replace("V", "").split(".")
    # Add a patch number if only 2 items
    if len(version_items) == 2:
        version_items.append("0")
    # If more than 3, do not accept tag
    if len(version_items) > 3:
        valid_version = False
    # Verify if all items are digits
    for v in version_items:
        if not v.isdigit():
            valid_version = False
    # Return semver version and validity of it
    return ".".join(version_items), valid_version


def manage_errors(repertoire_slug: str, version: str, reason: str):
    """Create dictionnary that will populate ERRORS_REPORT object"""
    ERRORS_REPORT.append({
        "schema": repertoire_slug,
        "version": version,
        "type": reason,
    })


def check_schema(repertoire_slug: str, conf: dict, schema_type: str, folders: dict) -> dict:
    global SCHEMA_INFOS
    """Check validity of schema and all of its releases"""
    # schema_name in schema.data.gouv.fr is referenced by group and repo name in Git.
    # Ex : etalab / schema-irve-statique
    schema_name = "/".join(conf["url"].split(".git")[0].split("/")[-2:])
    # define source folder and create it
    # source folder will help us to checkout to every release and analyze source code for each one
    src_folder = folders["CACHE_FOLDER"] + "/" + schema_name + "/"
    os.makedirs(src_folder, exist_ok=True)
    # clone repo in source folder
    Repo.clone_from(conf["url"], src_folder)
    repo = Repo(src_folder)
    # get tags of repo
    tags = sorted(repo.tags, key=lambda t: t.commit.committed_datetime)

    list_schemas = {}

    # Defining SCHEMA_INFOS object for website use
    SCHEMA_INFOS[schema_name] = {
        "homepage": conf["url"],
        "external_doc": conf.get("external_doc"),
        "external_tool": conf.get("external_tool"),
        "type": conf["type"],
        "email": conf["email"],
        "labels": conf.get("labels"),
        "consolidation_dataset_id": conf.get("consolidation"),
        "versions": {},
    }

    # for every tag
    for t in tags:
        logging.info(f"version {t}")
        # get semver version and validity of it
        version, valid_version = get_consolidated_version(t)
        # if semver ok
        if valid_version:
            # define destination folder and create it
            # destination folder will store pertinents files for website for each version of each schema
            dest_folder = f"{folders['DATA_FOLDER1']}/{schema_name}/{version}/"
            os.makedirs(dest_folder, exist_ok=True)
            # checkout to current version
            g = Git(src_folder)
            g.checkout(str(t))

            conf_schema = None
            # Managing validation differently for each type of schema
            # tableschema will use frictionless package
            # jsonschema will use jsonschema package
            # other will only check if schema.yml file is present and contains correct information
            if schema_type == "tableschema":
                list_schemas: dict = manage_tableschema(
                    src_folder,
                    dest_folder,
                    list_schemas,
                    version,
                    schema_name,
                    repertoire_slug,
                )
            if schema_type == "jsonschema":
                list_schemas, conf_schema = manage_jsonschema(
                    src_folder,
                    dest_folder,
                    list_schemas,
                    version,
                    schema_name,
                    repertoire_slug,
                )
            if schema_type == "other":
                list_schemas, conf_schema = manage_other(
                    src_folder,
                    dest_folder,
                    list_schemas,
                    version,
                    schema_name,
                    repertoire_slug,
                )
    if not list_schemas:
        logging.warning("No valid version for this schema")
        return
    # Find latest valid version and create a specific folder "latest" copying files in it (for website use)
    latest_folder, sf = manage_latest_folder(schema_name, folders)
    # Indicate in schema_info object name of latest schema
    SCHEMA_INFOS[schema_name]["latest"] = sf
    schema_file = list_schemas[sf]
    # Complete catalog with all relevant information of schema in it
    logging.info(f"conf:  {conf}")
    logging.info(f"conf_schema: {conf_schema}")
    if conf_schema:
        conf.update(conf_schema)
    schema_to_add_to_catalog: dict = generate_catalog_object(
        latest_folder,
        list_schemas,
        schema_file,
        schema_type,
        schema_name,
        folders,
        conf,
    )
    return schema_to_add_to_catalog


def check_datapackage(conf, folders):
    global SCHEMA_INFOS
    """Check validity of schemas from a datapackage repo for all of its releases"""
    # define source folder and create it
    # source folder will help us to checkout to every release and analyze source code for each one
    dpkg_name = "/".join(conf["url"].split(".git")[0].split("/")[-2:])
    src_folder = (
        f"{folders['CACHE_FOLDER']}/{'/'.join(conf['url'].split('.git')[0].split('/')[-2:])}/"
    )
    os.makedirs(src_folder, exist_ok=True)
    # clone repo in source folder
    Repo.clone_from(conf["url"], src_folder)
    repo = Repo(src_folder)
    # get tags of repo
    tags = sorted(repo.tags, key=lambda t: t.commit.committed_datetime)

    list_schemas = {}
    schemas_to_add_to_catalog = []

    # Defining SCHEMA_INFOS object for website use
    SCHEMA_INFOS[dpkg_name] = {
        "homepage": conf["url"],
        "external_doc": conf.get("external_doc"),
        "external_tool": conf.get("external_tool"),
        "type": conf["type"],
        "email": conf.get("email"),
        "labels": conf.get("labels"),
        "consolidation_dataset_id": conf.get("consolidation"),
        "versions": {},
        "schemas": [],
    }
    one_valid = False
    frictionless_report = None
    for t in tags:
        logging.info(f"version {t}")
        # get semver version and validity of it
        version, valid_version = get_consolidated_version(t)
        # if semver ok
        if valid_version:
            g = Git(src_folder)
            g.checkout(str(t))

            SCHEMA_INFOS[dpkg_name]["versions"][version] = {"pages": []}

            dest_folder = f"{folders['DATA_FOLDER1']}/{dpkg_name}/{version}/"
            os.makedirs(dest_folder, exist_ok=True)
            for f in ["README.md", "SEE_ALSO.md", "CHANGELOG.md", "CONTEXT.md", "datapackage.json"]:
                if os.path.isfile(src_folder + f):
                    shutil.copyfile(src_folder + f, dest_folder + f)
                    if f != "datapackage.json":
                        SCHEMA_INFOS[dpkg_name]["versions"][version]["pages"].append(f)
                    else:
                        SCHEMA_INFOS[dpkg_name]["versions"][version]["schema_url"] = (
                            f"/{dpkg_name}/{version}/datapackage.json"
                        )

            # Verify that a file datapackage.json is present
            if os.path.isfile(src_folder + "datapackage.json"):
                # Validate it with frictionless package
                frictionless_report = frictionless.validate(src_folder + "datapackage.json")
                # If datapackage release is valid, then
                if frictionless_report.valid:
                    one_valid = True
                    with open(src_folder + "datapackage.json") as out:
                        dp = json.load(out)

                    schemas_dp = [r["schema"] for r in dp["resources"] if "schema" in r]

                    for schema in schemas_dp:

                        with open(src_folder + schema) as out:
                            schema_json = json.load(out)

                        schema_name = dpkg_name.split("/")[0] + "/" + schema_json["name"]

                        if schema_name not in list_schemas:
                            list_schemas[schema_name] = {}

                        list_schemas[schema_name][version] = schema.split("/")[-1]

                        if schema_name not in SCHEMA_INFOS:
                            # Defining SCHEMA_INFOS object for website use
                            SCHEMA_INFOS[schema_name] = {
                                "homepage": conf["url"],
                                "external_doc": conf.get("external_doc"),
                                "external_tool": conf.get("external_tool"),
                                "type": "tableschema",
                                "email": conf.get("email"),
                                "versions": {},
                                "datapackage": dp["title"],
                                "datapackage_id": dp["name"],
                                "labels": conf.get("labels"),
                                "consolidation_dataset_id": conf.get("consolidation"),
                            }

                        SCHEMA_INFOS[schema_name]["versions"][version] = {"pages": []}

                        # define destination folder and create it
                        # destination folder will store pertinents files for website
                        # for each version of each schema

                        schema_dest_folder = (
                            folders["DATA_FOLDER1"] + "/" + schema_name + "/" + version + "/"
                        )
                        if len(schema.split("/")) > 1:
                            os.makedirs(schema_dest_folder, exist_ok=True)
                        shutil.copyfile(src_folder + schema, schema_dest_folder + schema.split("/")[-1])
                        SCHEMA_INFOS[schema_name]["versions"][version]["schema_url"] = (
                            f"/{schema_name}/{version}/{schema.split('/')[-1]}"
                        )
                        for f in ["README.md", "SEE_ALSO.md", "CHANGELOG.md", "CONTEXT.md"]:
                            if os.path.isfile(src_folder + "/".join(schema.split("/")[:-1]) + "/" + f):
                                shutil.copyfile(
                                    src_folder + "/".join(schema.split("/")[:-1]) + "/" + f,
                                    schema_dest_folder + f
                                )
                                SCHEMA_INFOS[schema_name]["versions"][version]["pages"].append(f)

                        # Create documentation file and save it
                        with open(schema_dest_folder + "/" + "documentation.md", "w") as out:
                            # From schema.json, we use tableschema_to_markdown package to convert it in a
                            # readable mardown file that will be use for documentation
                            convert_source(schema_dest_folder + schema.split("/")[-1], out, "page")
                            SCHEMA_INFOS[schema_name]["versions"][version]["pages"].append(
                                "documentation.md"
                            )

                        # Create sources file
                        with open(schema_dest_folder + schema.split("/")[-1], "r") as f:
                            schema_content = json.load(f)
                        if schema_content.get("sources"):
                            sources_md = sources_to_markdown(schema_content)
                            with open(schema_dest_folder + "/" + "sources.md", "w") as out:
                                out.write(sources_md)
                            SCHEMA_INFOS[schema_name]["versions"][version]["pages"].append(
                                "sources.md"
                            )

                        latest_folder, sf = manage_latest_folder(schema_name, folders)
                else:
                    logging.warning("not valid")
            else:
                logging.warning("no datapackage.json file")
    if not one_valid:
        logging.warning("No valid version for this datapackage, see report:")
        logging.info(frictionless_report)
        return
    # Find latest valid version and create a specific folder "latest" copying files in it (for website use)
    latest_folder, sf = manage_latest_folder(dpkg_name, folders)

    for schema in schemas_dp:
        with open(src_folder + schema) as out:
            schema_json = json.load(out)
        # Complete catalog with all relevant information of schema in it
        statc = generate_catalog_object(
            folders["DATA_FOLDER1"] + "/" + dpkg_name.split("/")[0] + "/" + schema_json["name"] + "/latest/",
            list_schemas[dpkg_name.split("/")[0] + "/" + schema_json["name"]],
            schema.split("/")[-1],
            "tableschema",
            dpkg_name,
            folders,
            conf,
            dp
        )
        schemas_to_add_to_catalog.append(statc)
        SCHEMA_INFOS[dpkg_name.split("/")[0] + "/" + schema_json["name"]]["latest"] = sf
        SCHEMA_INFOS[dpkg_name]["schemas"].append(dpkg_name.split("/")[0] + "/" + schema_json["name"])

    SCHEMA_INFOS[dpkg_name]["latest"] = sf

    statc = generate_catalog_datapackage(
        latest_folder,
        dpkg_name,
        conf,
        list_schemas[dpkg_name.split("/")[0] + "/" + schema_json["name"]],
    )
    schemas_to_add_to_catalog.append(statc)

    # schemas_to_add_to_catalog.append(schema_to_add_to_catalog)
    return schemas_to_add_to_catalog


def manage_tableschema(
    src_folder: str,
    dest_folder: str,
    list_schemas: dict,
    version: str,
    schema_name: str,
    repertoire_slug: str,
    schema_file: str = "schema.json",
) -> dict:
    """Check validity of a schema release from tableschema type"""
    # Verify that a file schema.json is present
    if os.path.isfile(src_folder + schema_file):
        # Validate it with frictionless package
        frictionless_report = frictionless.validate(src_folder + schema_file)
        # If schema release is valid, then
        if frictionless_report.valid:
            list_schemas[version] = schema_file
            # We complete info of version
            SCHEMA_INFOS[schema_name]["versions"][version] = {"pages": []}
            subfolder = "/".join(schema_file.split("/")[:-1]) + "/"
            if subfolder == "/":
                subfolder = ""
            else:
                os.makedirs(dest_folder + subfolder, exist_ok=True)
            # We check for list of normalized files if it is present in source code
            # if so, we copy paste them into dest folder
            for f in [schema_file, "README.md", "SEE_ALSO.md", "CHANGELOG.md", "CONTEXT.md"]:
                if os.path.isfile(src_folder + subfolder + f):
                    logging.info(f"schema has {f}")
                    shutil.copyfile(src_folder + subfolder + f, dest_folder + f)
                    # if it is a markdown file, we will read it as page in website
                    if f[-3:] == ".md":
                        SCHEMA_INFOS[schema_name]["versions"][version]["pages"].append(f)
                    # if it is the schema, we indicate it as it in object
                    if f == schema_file:
                        SCHEMA_INFOS[schema_name]["versions"][version]["schema_url"] = (
                            f"/{schema_name}/{version}/{schema_file}"
                        )
            # Create documentation file and save it
            with open(dest_folder + "documentation.md", "w") as out:
                # From schema.json, we use tableschema_to_markdown package to convert it
                # into a readable mardown file that will be use as documentation
                convert_source(dest_folder + schema_file, out, "page")
                SCHEMA_INFOS[schema_name]["versions"][version]["pages"].append("documentation.md")

            # Create sources file
            with open(dest_folder + schema_file, "r") as f:
                schema_content = json.load(f)
            sources_md = sources_to_markdown(schema_content)
            if sources_md:
                with open(dest_folder + "/" + "sources.md", "w") as out:
                    out.write(sources_md)
                SCHEMA_INFOS[schema_name]["versions"][version]["pages"].append("sources.md")
        # If schema release is not valid, we remove it from DATA_FOLDER1
        else:
            logging.warning(
                f"> invalid version {frictionless_report.errors[0].message if frictionless_report.errors else ''}"
            )
            manage_errors(repertoire_slug, version, "tableschema validation")
            shutil.rmtree(dest_folder)
    # If there is no schema.json, schema release is not valid, we remove it from DATA_FOLDER1
    else:
        manage_errors(repertoire_slug, version, "missing " + schema_file)
        shutil.rmtree(dest_folder)

    return list_schemas


def manage_jsonschema(
    src_folder: str,
    dest_folder: str,
    list_schemas: dict,
    version: str,
    schema_name: str,
    repertoire_slug: str,
):
    """Check validity of a schema release from jsonschema type"""
    conf_schema = None
    # Verify that a file schemas.yml is present
    # This file will indicate title, description of jsonschema
    # (it is a prerequisite asked by schema.data.gouv.fr)
    # This file will also indicate which file store the jsonschema schema
    if os.path.isfile(src_folder + "schemas.yml"):
        try:
            with open(src_folder + "schemas.yml", "r") as f:
                conf_schema = yaml.safe_load(f)
                if "schemas" in conf_schema:
                    s = conf_schema["schemas"][0]
                    # Verify if jsonschema file indicate in schemas.yml is present, then load it
                    if os.path.isfile(src_folder + s["path"]):
                        with open(src_folder + s["path"], "r") as f:
                            schema_data = json.load(f)
                        # Validate schema with jsonschema package
                        jsonschema.validators.validator_for(schema_data).check_schema(schema_data)
                        list_schemas[version] = s["path"]
                        # We complete info of version
                        SCHEMA_INFOS[schema_name]["versions"][version] = {"pages": []}
                        # We check for list of normalized files if it is present in source code
                        # if so, we copy paste them into dest folder
                        for f in ["README.md", "SEE_ALSO.md", "CHANGELOG.md", "CONTEXT.md", s["path"]]:
                            if os.path.isfile(src_folder + f):
                                logging.info(f"schema has {f}")
                                os.makedirs(os.path.dirname(dest_folder + f), exist_ok=True)
                                shutil.copyfile(src_folder + f, dest_folder + f)
                                # if it is a markdown file, we will read them as page in website
                                if f[-3:] == ".md":
                                    SCHEMA_INFOS[schema_name]["versions"][version]["pages"].append(f)
                                # if it is the schema, we indicate it as it in object
                                if f == s["path"]:
                                    SCHEMA_INFOS[schema_name]["versions"][version]["schema_url"] = (
                                        "/" + schema_name + "/" + version + "/" + s["path"]
                                    )
                # Create documentation file and save it
                try:
                    with open(dest_folder + "documentation.md", "w", encoding="utf8") as out:
                        md = (
                            f"## {schema_name.split('/')[-1]}\n\n"
                            f"{conf_schema['title']}\n\n"
                            f"{conf_schema['description']}\n\n"
                            f"- Site web : {conf_schema['homepage']}\n"
                            f"- Version : {version}\n\n"
                            "### Arborescence des propriétés :\n\n"
                        )
                        md += jsonschema_to_markdown(schema_data)
                        out.write(md)
                        SCHEMA_INFOS[schema_name]["versions"][version]["pages"].append("documentation.md")
                except:
                    logging.warning("Could not build documentation from schema")
        # If schema release is not valid, we remove it from DATA_FOLDER1
        except:
            manage_errors(repertoire_slug, version, "jsonschema validation")
            shutil.rmtree(dest_folder)
    # If there is no schemas.yml, schema release is not valid, we remove it from DATA_FOLDER1
    else:
        manage_errors(repertoire_slug, version, "missing schemas.yml")
        shutil.rmtree(dest_folder)

    return list_schemas, conf_schema


def manage_other(
    src_folder,
    dest_folder,
    list_schemas,
    version,
    schema_name,
    repertoire_slug
):
    """Check validity of a schema release from other type"""
    conf_schema = None
    # Verify that a file schema.yml is present
    # This file will indicate title, description of schema
    # (it is a prerequisite asked by schema.data.gouv.fr)
    if os.path.isfile(src_folder + "schema.yml"):
        try:
            with open(src_folder + "schema.yml", "r") as f:
                conf_schema = yaml.safe_load(f)
            list_schemas[version] = "schema.yml"
            # We complete info of version
            SCHEMA_INFOS[schema_name]["versions"][version] = {"pages": []}
            # We check for list of normalized files if it is present in source code
            # if so, we copy paste them into dest folder
            for f in ["README.md", "SEE_ALSO.md", "CHANGELOG.md", "CONTEXT.md", "schema.yml"]:
                if os.path.isfile(src_folder + f):
                    shutil.copyfile(src_folder + f, dest_folder + f)
                    # if it is a markdown file, we will read them as page in website
                    if f[-3:] == ".md":
                        SCHEMA_INFOS[schema_name]["versions"][version]["pages"].append(f)
                    # if it is the schema, we indicate it as it in object
                    if f == "schema.yml":
                        SCHEMA_INFOS[schema_name]["versions"][version]["schema_url"] = (
                            "/" + schema_name + "/" + version + "/" + "schema.yml"
                        )
        # If schema release is not valid, we remove it from DATA_FOLDER1
        except:
            manage_errors(repertoire_slug, version, "validation of type other")
            shutil.rmtree(dest_folder)
    # If there is no schema.yml, schema release is not valid, we remove it from DATA_FOLDER1
    else:
        manage_errors(repertoire_slug, version, "missing schema.yml")
        shutil.rmtree(dest_folder)

    return list_schemas, conf_schema


def manage_latest_folder(schema_name: str, folders: dict) -> tuple[str, str]:
    """Create latest folder containing all files from latest valid version of a schema"""
    # Get all valid version from a schema by analyzing folders
    # then sort them to get latest valid version and related folder
    subfolders = [
        f.name for f in os.scandir(f"{folders['DATA_FOLDER1']}/{schema_name}/")
        if f.is_dir()
    ]
    subfolders = sorted(subfolders, key=comparer_versions)
    sf = subfolders[-1]
    if sf == "latest":
        sf = subfolders[-2]
    latest_version_folder = f"{folders['DATA_FOLDER1']}/{schema_name}/{sf}/"
    # Determine latest folder path then mkdir it
    latest_folder = f"{folders['DATA_FOLDER1']}/{schema_name}/latest/"
    os.makedirs(latest_folder, exist_ok=True)
    # For every file in latest valid version folder, copy them into
    shutil.copytree(latest_version_folder, latest_folder, dirs_exist_ok=True)
    # For website need, copy paste latest README into root of schema folder
    shutil.copyfile(
        latest_version_folder + "README.md",
        "/".join(latest_version_folder.split("/")[:-2]) + "/README.md"
    )

    return latest_folder, sf


def generate_catalog_datapackage(latest_folder, dpkg_name, conf, list_schemas):
    with open(latest_folder + "datapackage.json", "r") as f:
        dpkg = json.load(f)
    mydict = {}
    mydict["name"] = dpkg_name
    mydict["title"] = dpkg["title"]
    mydict["description"] = dpkg["description"]
    mydict["schema_url"] = (
        "https://schema.data.gouv.fr/schemas/" + dpkg_name + "/latest/" + "datapackage.json"
    )
    mydict["schema_type"] = "datapackage"
    mydict["contact"] = conf.get("email")
    mydict["examples"] = []
    mydict["labels"] = conf["labels"] if "labels" in conf else []
    mydict["consolidation_dataset_id"] = conf.get("consolidation")
    mydict["versions"] = []
    for sf in list_schemas:
        mydict2 = {}
        mydict2["version_name"] = sf
        mydict2["schema_url"] = (
            "https://schema.data.gouv.fr/schemas/" + dpkg_name + "/" + sf + "/" + "datapackage.json"
        )
        mydict["versions"].append(mydict2)
    # These four following property are not in catalog spec
    mydict["external_doc"] = conf.get("external_doc")
    mydict["external_tool"] = conf.get("external_tool")
    mydict["homepage"] = conf["url"]
    return mydict


def generate_catalog_object(
    latest_folder: str,
    list_schemas: list,
    schema_file: str,
    schema_type: str,
    schema_name: str,
    folders: dict,
    obj_info: Optional[dict] = None,
    datapackage: Optional[str] = None,
) -> dict:
    """Generate dictionnary containing all relevant information for catalog"""
    # If tableschema, relevant information are directly into schema.json,
    # if not, relevant info are in yaml files with are stored in obj_info variable
    if schema_type == "tableschema":
        with open(latest_folder + schema_file, "r") as f:
            schema = json.load(f)
    else:
        schema = obj_info
    mydict = {
        "name": (
            latest_folder.replace(folders["DATA_FOLDER1"] + "/", "").replace("/latest/", "")
            if datapackage
            else schema_name
        ),
        "title": schema["title"],
        "description": schema["description"],
        "schema_type": schema_type,
        "contact": obj_info.get("email"),
        "examples": schema.get("resources", []),
        "labels": obj_info.get("labels", []),
        "consolidation_dataset_id": obj_info.get("consolidation"),
        "versions": [],
        "external_doc": obj_info.get("external_doc"),
        "external_tool": obj_info.get("external_tool"),
        "homepage": obj_info.get("homepage", obj_info.get("url")),
    }
    mydict["schema_url"] = f"https://schema.data.gouv.fr/schemas/{mydict['name']}/latest/{schema_file}"
    for sf in list_schemas:
        mydict["versions"].append({
            "version_name": sf,
            "schema_url": f"https://schema.data.gouv.fr/schemas/{mydict['name']}/{sf}/{list_schemas[sf]}",
        })
    if datapackage:
        mydict["datapackage_title"] = datapackage["title"]
        mydict["datapackage_name"] = schema_name
        mydict["datapackage_description"] = datapackage.get("description")
    return mydict


def find_md_links(md):
    """Returns dict of links in markdown:
    "regular": [foo](some.url)
    "footnotes": [foo][3]
    [3]: some.url
    """
    # https://stackoverflow.com/a/30738268/2755116
    INLINE_LINK_RE = re.compile(r"\[([^\]]+)\]\(([^)]+)\)")
    FOOTNOTE_LINK_TEXT_RE = re.compile(r"\[([^\]]+)\]\[(\d+)\]")
    FOOTNOTE_LINK_URL_RE = re.compile(r"\[(\d+)\]:\s+(\S+)")

    links = list(INLINE_LINK_RE.findall(md))
    footnote_links = dict(FOOTNOTE_LINK_TEXT_RE.findall(md))
    footnote_urls = dict(FOOTNOTE_LINK_URL_RE.findall(md))

    footnotes_linking = []

    for key in footnote_links.keys():
        footnotes_linking.append((footnote_links[key], footnote_urls[footnote_links[key]]))

    return links


def cleanLinksDocumentation(dest_folder):
    """Custom cleaning for links in markdown"""
    # For every documentation.md file, do some custom cleaning for links
    file = codecs.open(dest_folder + "documentation.md", "r", "utf-8")
    data = file.read()
    file.close()
    # Find all links in file
    links = find_md_links(data)
    # For each one, lower string then manage space ; _ ; --- and replace them by -
    for (name, link) in links:
        if link.startswith("#"):
            newlink = link.lower()
            newlink = newlink.replace(" ", "-")
            newlink = newlink.replace("_", "-")
            newlink = unidecode(newlink, "utf-8")
            newlink = newlink.replace("---", "-")
            data = data.replace(link, newlink)
    # Save modifications
    with open(dest_folder + "documentation.md", "w", encoding="utf-8") as fin:
        fin.write(data)


def addFrontToMarkdown(dest_folder, f):
    """Custom add to every markdown files"""
    # for every markdown files
    file = codecs.open(dest_folder + f, "r", "utf-8")
    data = file.read()
    file.close()
    # Add specific tag for website interpretation
    data = "<MenuSchema />\n\n" + data
    # Exception scdl Budget not well interpreted by vuepress
    data = data.replace("<DocumentBudgetaire>", "DocumentBudgetaire")
    # Save modification
    with open(dest_folder + f, "w", encoding="utf-8") as fin:
        fin.write(data)


def getListOfFiles(dirName):
    """Get list off all files in a specific folder"""
    # create a list of file and sub directories
    # names in the given directory
    listOfFile = os.listdir(dirName)
    allFiles = list()
    # Iterate over all the entries
    for entry in listOfFile:
        # Create full path
        fullPath = os.path.join(dirName, entry)
        # If entry is a directory then get the list of files in this directory
        if os.path.isdir(fullPath):
            allFiles = allFiles + getListOfFiles(fullPath)
        else:
            allFiles.append(fullPath)
    return allFiles


def get_contributors(url):
    """Get list off all contributors of a specific git repo"""
    parse_url = parse.urlsplit(url)
    # if github, use github api
    if "github.com" in parse_url.netloc:
        api_url = (
            parse_url.scheme + "://api.github.com/repos/"
            + parse_url.path[1:].replace(".git", "") + "/contributors"
        )
    # else, use gitlab api
    else:
        api_url = (
            parse_url.scheme + "://" + parse_url.netloc
            + "/api/v4/projects/" + parse_url.path[1:].replace("/", "%2F").replace(".git", "")
            + "/repository/contributors"
        )
    try:
        r = requests.get(api_url)
        return len(r.json())
    except:
        return None


#######################################################################################################
# DAG functions

def check_and_save_schemas(ti, suffix):
    folders: dict = ti.xcom_pull(key="folders", task_ids="initialization" + suffix)
    config: dict[str, dict] = ti.xcom_pull(key="config", task_ids="initialization" + suffix)
    # Clean and (re)create CACHE AND DATA FOLDER
    clean_and_create_folder(folders["CACHE_FOLDER"])
    clean_and_create_folder(folders["DATA_FOLDER1"])

    # Initiate Catalog
    SCHEMA_CATALOG["$schema"] = "https://opendataschema.frama.io/catalog/schema-catalog.json"
    SCHEMA_CATALOG["version"] = 1
    SCHEMA_CATALOG["schemas"] = []

    # For every schema in repertoires.yml, check it
    for repertoire_slug, conf in config.items():
        logging.info("_______________________________")
        logging.info(f"Starting with {repertoire_slug}")
        logging.info(conf)
        if conf["type"] != "datapackage":
            logging.info(f"Recognized as {conf['type']}")
            schema_to_add_to_catalog: dict = check_schema(repertoire_slug, conf, conf["type"], folders)
            if schema_to_add_to_catalog:
                SCHEMA_CATALOG["schemas"].append(schema_to_add_to_catalog)
        else:
            logging.info("Recognized as datapackage")
            schemas_to_add_to_catalog = check_datapackage(conf, folders)
            if schemas_to_add_to_catalog:
                for schema in schemas_to_add_to_catalog:
                    SCHEMA_CATALOG["schemas"].append(schema)
        logging.info(f"--- {repertoire_slug} processed")
    schemas_scdl = SCHEMA_CATALOG.copy()
    schemas_transport = SCHEMA_CATALOG.copy()
    schemas_tableschema = SCHEMA_CATALOG.copy()
    # Save catalog to schemas.json file
    with open(folders["DATA_FOLDER1"] + "/schemas.json", "w") as fp:
        json.dump(SCHEMA_CATALOG, fp, indent=4)

    schemas_scdl["schemas"] = [
        x for x in schemas_scdl["schemas"] if "Socle Commun des Données Locales" in x["labels"]
    ]
    logging.info(f"Schémas SCDL : {schemas_scdl}")

    schemas_transport["schemas"] = [
        x for x in schemas_transport["schemas"] if "transport.data.gouv.fr" in x["labels"]
    ]
    logging.info(f"Schémas transport : {schemas_transport}")

    schemas_tableschema["schemas"] = [
        x for x in schemas_tableschema["schemas"] if x["schema_type"] == "tableschema"
    ]

    with open(folders["DATA_FOLDER1"] + "/schemas-scdl.json", "w") as fp:
        json.dump(schemas_scdl, fp, indent=4)

    with open(folders["DATA_FOLDER1"] + "/schemas-transport-data-gouv-fr.json", "w") as fp:
        json.dump(schemas_transport, fp, indent=4)

    with open(folders["DATA_FOLDER1"] + "/schemas-tableschema.json", "w") as fp:
        json.dump(schemas_tableschema, fp, indent=4)

    # Save schemas_infos to schema-infos.json file
    with open(folders["DATA_FOLDER1"] + "/schema-infos.json", "w") as fp:
        json.dump(SCHEMA_INFOS, fp, indent=4)

    # Save errors to errors.json file
    with open(folders["DATA_FOLDER1"] + "/errors.json", "w") as fp:
        json.dump(ERRORS_REPORT, fp, indent=4)

    ti.xcom_push(key="SCHEMA_CATALOG", value=SCHEMA_CATALOG)
    ti.xcom_push(key="SCHEMA_INFOS", value=SCHEMA_INFOS)
    ti.xcom_push(key="ERRORS_REPORT", value=ERRORS_REPORT)
    logging.info(f"End of process catalog: {SCHEMA_CATALOG}")
    logging.info(f"End of process infos: {SCHEMA_INFOS}")
    logging.info(f"End of process errors: {ERRORS_REPORT}")


def get_template_github_issues():
    def get_all_issues():
        url = "https://api.github.com/repos/datagouv/schema.data.gouv.fr/issues?state=all"
        issues = []
        page = 1
        while True:
            response = requests.get(
                url + f"&page={page}",
                # could need to specify token if rate limited
            )
            if response.status_code == 200:
                issues.extend(response.json())
                if len(response.json()) < 30:
                    break
                page += 1
            else:
                raise Exception(
                    "This shouldn't fail, maybe consider adding a token "
                    "in the headers, or wait a couple of minutes and retry"
                )
        return issues

    logging.info("Getting issues from repo")
    issues = get_all_issues()
    logging.info("Sorting relevant issues")
    dates = {}
    for issue in issues:
        d = issue["created_at"][:10]
        body = issue["body"]
        if body is None:
            continue
        processed = False
        # getting all issues that are correctly labelled
        for phase in ["investigation", "construction"]:
            if any(lab["name"] == f"Schéma en {phase}" for lab in issue["labels"]):
                processed = True
                d = issue["created_at"][:10]
                if d not in dates:
                    dates[d] = {}
                if phase not in dates[d]:
                    dates[d][phase] = []
                dates[d][phase].append({
                    "title": issue["title"],
                    "url": issue["html_url"]
                })
        # getting potentially unlabelled issues
        if not processed and "Stade d'avancement" in body:
            rows = body.split("\n")
            phases = [
                row for row in rows
                if row.startswith("- [")
                and any(w in row for w in ["investigation", "construction"])
            ]
            # reversed to get the latest advancement state
            for phase in reversed(phases):
                if phase.startswith("- [x]"):
                    if d not in dates:
                        dates[d] = {}
                    phase = "construction" if "construction" in phase else "investigation"
                    if phase not in dates[d]:
                        dates[d][phase] = []
                    dates[d][phase].append({
                        "title": issue["title"],
                        "url": issue["html_url"]
                    })
    return dates


def update_news_feed(ti, tmp_folder, suffix):
    new = ti.xcom_pull(key="SCHEMA_INFOS", task_ids="check_and_save_schemas" + suffix)
    today = datetime.now().strftime("%Y-%m-%d")
    changes = {today: {}}
    with open(
        tmp_folder + "schema.data.gouv.fr/site/.vuepress/public/schema-infos.json",
        "r",
        encoding="utf-8"
    ) as f:
        old = json.load(f)
        f.close()
    # getting existing schemas infos
    for schema in new:
        if schema not in old:
            if "new_schema" not in changes[today]:
                changes[today]["new_schema"] = []
            changes[today]["new_schema"].append({
                "schema_name": schema,
                "version": new[schema].get("latest"),
            })
        else:
            for v in new[schema]["versions"]:
                if v not in old[schema]["versions"]:
                    if "new_version" not in changes[today]:
                        changes[today]["new_version"] = []
                    changes[today]["new_version"].append({
                        "schema_name": schema,
                        "version": (
                            f"{old[schema].get('latest')} => "
                            f"{new[schema].get('latest')}"
                        ),
                    })
    for schema in old:
        if schema not in new:
            if "deleted_schema" not in changes[today]:
                changes[today]["deleted_schema"] = []
            changes[today]["deleted_schema"].append({
                "schema_name": schema,
                "version": old[schema].get("latest"),
            })

    # getting investigation/construction from github issues
    # only parsing issues made from the template
    schema_updates_file = tmp_folder + "schema.data.gouv.fr/site/.vuepress/public/schema-updates.json"
    with open(schema_updates_file, "r", encoding="utf-8") as f:
        updates = json.load(f)
        f.close()
    issues = get_template_github_issues()
    # to have updates when issues change status we check which ones have already been seen
    # in one state or another
    logging.info("Gathering issues in groups")
    already_there_issues = {"investigation": [], "construction": []}
    for date in updates:
        for k in already_there_issues:
            if k in updates[date]:
                for schema in updates[date][k]:
                    already_there_issues[k].append(schema["url"])
    logging.info("Updating changes with issues")
    for date in issues:
        for change_type in issues[date]:
            for issue in issues[date][change_type]:
                if issue["url"] not in already_there_issues[change_type]:
                    logging.info(f"  > {issue['title']} changed status for {change_type}")
                    if today not in changes:
                        changes[today] = {}
                    if change_type not in changes[today]:
                        changes[today][change_type] = []
                    changes[today][change_type].append(issue)
    # if you want to check changes in dev mode
    # changes[today] = {
    #     "new_schema": [
    #         {"schema_name": "test/schematest", "version": "0.1.0"},
    #     ],
    #     "new_version": [
    #         {"schema_name": "139bercy/format-commande-publique", "version": "3.1.1 => 3.1.2"},
    #     ],
    #     "investigation": [
    #         {
    #             "title": "Schéma table en bois",
    #             "url": "https://github.com/datagouv/schema.data.gouv.fr/issues/910"
    #         },
    #     ],
    # }
    if changes[today]:
        logging.info(f"Updating news feed with: {changes[today]}")
        # updating schema-updates.json
        if today not in updates:
            updates.update(changes)
        else:
            for change_type in changes[today]:
                if change_type not in updates[today]:
                    updates[today][change_type] = changes[today][change_type]
                else:
                    updates[today][change_type] += changes[today][change_type]
        updates = {k: updates[k] for k in sorted(updates.keys())}
        logging.info(updates)
        with open(schema_updates_file, "w", encoding="utf-8") as f:
            json.dump(updates, f, indent=4)

        # updating actualites.md
        mapping = {
            "new_schema": "Schéma{} ajouté{}",
            "new_version": "Montée{} de version{}",
            "deleted_schema": "Schéma{} supprimé{}",
            "investigation": "Schéma{} en investigation",
            "construction": "Schéma{} en construction",
        }
        md = ""
        for date in sorted(updates.keys())[::-1]:
            if md:
                md += "\n---\n\n"
            md += f"### {date}\n"
            for change_type in updates[date]:
                args = ["s" if len(updates[date][change_type]) > 1 else ""] * 2
                md += (
                    f"\n#### {mapping[change_type].format(*args)}:\n"
                )
                for schema in updates[date][change_type]:
                    if change_type in ["investigation", "construction"]:
                        md += (
                            f"&nbsp;&nbsp;&nbsp;&nbsp; - **[{schema['title']}]"
                            f"({schema['url']}/)**\n"
                        )
                    elif "=>" in schema["version"]:
                        old_v, new_v = schema["version"].split(" => ")
                        md += (
                            f"&nbsp;&nbsp;&nbsp;&nbsp; - **[{schema['schema_name']}]"
                            f"(/{schema['schema_name']}/)** : "
                            f'<span style="color:red;">{old_v}</span> => '
                            f'<span style="color:green;">{new_v}</span><br>\n'
                        )
                    else:
                        md += (
                            f"&nbsp;&nbsp;&nbsp;&nbsp; - **[{schema['schema_name']}]"
                            f"(/{schema['schema_name']}/)** : "
                            f'<span style="color:blue;">{schema["version"]}</span><br>\n'
                        )
        with open(tmp_folder + "schema.data.gouv.fr/site/actualites.md", "w", encoding="utf-8") as f:
            f.write(md)

        # updating RSS feed
        tz = pytz.timezone("CET")
        url = "https://schema.data.gouv.fr/"
        rss_folder = "schema.data.gouv.fr/site/.vuepress/public/rss/"
        # loading existing file
        tree = ET.parse(tmp_folder + rss_folder + "global.xml")
        root = tree.getroot()
        root.set("xmlns:atom", "http://www.w3.org/2005/Atom")
        root.set("xmlns:content", "http://purl.org/rss/1.0/modules/content/")
        # logging.info(ET.tostring(root, encoding="utf-8").decode("utf-8"))

        existing_feeds = [
            k.replace("_", "/").replace(".xml", "") for k in os.listdir(tmp_folder + rss_folder)
        ]

        for date, up in changes.items():
            for update_type, versions in up.items():
                for version in versions:
                    # updating global feed
                    new_item = ET.Element("item")
                    title = ET.SubElement(new_item, "title")
                    link = ET.SubElement(new_item, "link")
                    description = ET.SubElement(new_item, "description")
                    if version.get("schema_name"):
                        # existing schemas
                        logging.info(f"   - {version['schema_name']}")
                        v = version["version"].replace("=>", "to")
                        title.text = (
                            f"{update_type.capitalize().replace('_', ' ')} - {version['schema_name']} ({v})"
                        )
                        link.text = f"{url}{version['schema_name']}"
                        description.text = f"Schema update on {date}: {v} for {version['schema_name']}"
                    else:
                        # issues from repo
                        logging.info(f"   - {version['title']}")
                        title.text = (
                            f"{update_type.capitalize()} - {version['title']}"
                        )
                        link.text = version["url"]
                        description.text = (
                            f"Schema update on {date}: {version['title']} is in {update_type}"
                        )
                    pub_date = ET.SubElement(new_item, "pubDate")
                    pub_date.text = (
                        tz.localize(datetime.strptime(date, "%Y-%m-%d")).strftime("%a, %d %b %Y %H:%M:%S %z")
                    )
                    ET.indent(new_item, level=2)
                    root.find("./channel").text = "\n  "
                    root.find("./channel").append(new_item)
                    root.find("./channel").text = "\n  "

                    # updating specific feed
                    if version.get("title"):
                        # no feed for schemas that are not yet published
                        continue
                    title_content = f"{date} - {update_type} - {v}"
                    description_content = (
                        f"Update on {date}: {update_type.capitalize().replace('_', ' ')} "
                        f"({version['schema_name']})"
                    )
                    date_content = (
                        tz.localize(datetime.strptime(date, "%Y-%m-%d")).strftime("%a, %d %b %Y %H:%M:%S %z")
                    )
                    if version["schema_name"] in existing_feeds:
                        feed_path = (
                            tmp_folder + rss_folder + version["schema_name"].replace("/", "_") + ".xml"
                        )
                        specific_tree = ET.parse(feed_path)
                        specific_root = specific_tree.getroot()
                        specific_root.set("xmlns:atom", "http://www.w3.org/2005/Atom")
                        specific_root.set("xmlns:content", "http://purl.org/rss/1.0/modules/content/")
                        # logging.info(ET.tostring(specific_root, encoding="utf-8").decode("utf-8"))
                        new_item = ET.Element("item")
                        title = ET.SubElement(new_item, "title")
                        title.text = title_content
                        description = ET.SubElement(new_item, "description")
                        description.text = description_content
                        pub_date = ET.SubElement(new_item, "pubDate")
                        pub_date.text = date_content
                        ET.indent(new_item, level=2)
                        specific_root.find("./channel").text = "\n  "
                        specific_root.find("./channel").append(new_item)
                        specific_root.find("./channel").text = "\n  "
                        # logging.info(ET.tostring(specific_root, encoding="utf-8").decode("utf-8"))
                        specific_tree.write(feed_path)
                    else:
                        specific_fg = FeedGenerator()
                        specific_fg.title(f"{version['schema_name']} Versioning RSS Feed")
                        specific_fg.link(href=url + version["schema_name"], rel="alternate")
                        specific_fg.description(f"Updates on {version['schema_name']} versioning")
                        fe = specific_fg.add_entry()
                        fe.title(title_content)
                        fe.description(description_content)
                        fe.published(date_content)
                        # logging.info(specific_fg.rss_str(pretty=True))
                        specific_fg.rss_file(
                            tmp_folder + rss_folder + version["schema_name"].replace("/", "_") + ".xml",
                            pretty=True
                        )
        # logging.info(ET.tostring(root, encoding="utf-8").decode("utf-8"))
        tree.write(tmp_folder + rss_folder + "global.xml")
    else:
        logging.info("No update today")


def sort_folders(ti, suffix):
    SCHEMA_CATALOG = ti.xcom_pull(key="SCHEMA_CATALOG", task_ids="check_and_save_schemas" + suffix)
    folders = ti.xcom_pull(key="folders", task_ids="initialization" + suffix)
    # Get list of all files in DATA_FOLDER
    files = getListOfFiles(folders["DATA_FOLDER1"])
    # Create list of file that we do not want to copy paste
    avoid_files = [
        folders["DATA_FOLDER1"] + "/" + s["name"] + "/README.md" for s in SCHEMA_CATALOG["schemas"]
    ]
    jsonschemas = [s["name"] for s in SCHEMA_CATALOG["schemas"] if s["schema_type"] == "jsonschema"]
    # for every file
    for f in files:
        # if it is a markdown, add custom front to content
        if f[-3:] == ".md":
            addFrontToMarkdown("/".join(f.split("/")[:-1]) + "/", f.split("/")[-1])
        # if it is the documentation file (except for jsonschemas), clean links on it
        if f.split("/")[-1] == "documentation.md" and not any(s in f for s in jsonschemas):
            cleanLinksDocumentation("/".join(f.split("/")[:-1]) + "/")
        # if it is a README file (except if on avoid_list)
        # then copy paste it to root folder of schema (for website use)
        # That will create README file with name X.X.X.md (X.X.X corresponding to a specific version)
        if f.split("/")[-1] == "README.md":
            if f not in avoid_files:
                shutil.copyfile(f, f.replace("/README.md", ".md"))

    # Clean and (re)create DATA_FOLDER2, then copy paste all DATA_FOLDER1 into DATA_FOLDER2
    # DATA_FOLDER1 will be use to contain all markdown files
    # DATA_FOLDER2 will be use to contain all yaml and json files
    # This is needed for vuepress that need to store page in one place and "resources" in another
    if os.path.exists(folders["DATA_FOLDER2"]):
        shutil.rmtree(folders["DATA_FOLDER2"])
    shutil.copytree(folders["DATA_FOLDER1"], folders["DATA_FOLDER2"])


def get_issues_and_labels(ti, suffix):
    SCHEMA_CATALOG = ti.xcom_pull(key="SCHEMA_CATALOG", task_ids="check_and_save_schemas" + suffix)
    folders = ti.xcom_pull(key="folders", task_ids="initialization" + suffix)
    # For every issue, request them by label schema status (en investigation or en construction)
    mydict = {}
    labels = ["construction", "investigation"]
    # For each label, get relevant info via github api of schema.data.gouv.fr repo
    logging.info("Getting issues for each label")
    for lab in labels:
        logging.info(f"   > {lab}")
        try:
            r = requests.get(
                (
                    "https://api.github.com/repos/etalab/schema.data.gouv.fr/"
                    "issues?q=is%3Aopen+is%3Aissue&labels=Sch%C3%A9ma%20en%20"
                )
                + lab
            )
            mydict[lab] = []
            for issue in r.json():
                mydict2 = {}
                mydict2["created_at"] = issue["created_at"]
                mydict2["labels"] = [lab]
                mydict2["nb_comments"] = issue["comments"]
                mydict2["title"] = issue["title"]
                mydict2["url"] = issue["html_url"]
                mydict[lab].append(mydict2)
        except:
            logging.warning("Error with github API")

    # Find number of current issue in schema.data.gouv.fr repo
    try:
        r = requests.get(
            "https://api.github.com/repos/etalab/schema.data.gouv.fr/issues?q=is%3Aopen+is%3Aissue"
        )
        mydict["nb_issues"] = len(r.json())
    except:
        logging.warning("Error with github API while trying to get issues from schema.data.gouv.fr repo")

    # for every schema, find relevant info in data.gouv.fr API
    mydict["references"] = {}
    logging.info("Getting nb resources on data.gouv")
    for s in SCHEMA_CATALOG["schemas"]:
        r = requests.get(
            "https://www.data.gouv.fr/api/1/datasets/?schema=" + s["name"],
            headers={"X-fields": "total"}
        )
        mydict["references"][s["name"]] = {
            "dgv_resources": r.json()["total"],
            "title": s["title"],
            "contributors": get_contributors(s["homepage"]),
        }
        logging.info(f"   > {mydict['references'][s['name']]}")

    # Save stats infos to stats.json file
    with open(folders["DATA_FOLDER2"] + "/stats.json", "w") as fp:
        json.dump(mydict, fp, indent=4)


def publish_schema_dataset(ti, tmp_folder, AIRFLOW_ENV, branch, suffix):
    schemas = ti.xcom_pull(key="SCHEMA_INFOS", task_ids="check_and_save_schemas" + suffix)
    folders = ti.xcom_pull(key="folders", task_ids="initialization" + suffix)
    with open(folders["DATA_FOLDER2"] + "/stats.json", "r") as f:
        references = json.load(f)["references"]
    df = pd.DataFrame(
        {"name": n, **v} for n, v in schemas.items()
    ).drop("email", axis=1)
    df["versions"] = df["versions"].apply(lambda d: list(d.keys()))
    df["nb_versions"] = df["versions"].apply(lambda versions: len(versions))
    stats = pd.DataFrame([
        {"name": r, **references[r]} for r in references
    ])[["name", "dgv_resources"]]
    stats.rename({"dgv_resources": "datagouv_resources"}, axis=1, inplace=True)
    merged = pd.merge(
        df,
        stats,
        on="name",
        how="outer",
    )
    merged.to_csv(tmp_folder + "schemas_catalog_table.csv", index=False)
    is_demo = (branch != "main") or (AIRFLOW_ENV == "dev")
    post_resource(
<<<<<<< HEAD
        file_to_upload={
            "dest_path": tmp_folder,
            "dest_name": "schemas_catalog_table.csv",
        },
=======
        file_to_upload=File(
            dest_path=TMP_FOLDER,
            dest_name="schemas_catalog_table.csv",
        ),
>>>>>>> 3ede88ff
        dataset_id=(
            "668282444f9d3f48f2702fcd" if not is_demo
            else "6682b2f35a23814365024994"
        ),
        resource_id=(
            "31ed3bb3-cab4-48c2-b9b1-cb7095e8a548" if not is_demo
            else "f03f3dcb-1b23-4565-b02e-6985cb3d2959"
        ),
        payload={
            "title": f"Catalogue des schémas de données ({datetime.now().strftime('%Y-%m-%d')})"
        },
        on_demo=branch != "main",
    )


def remove_all_files_extension(folder, extension):
    """Remove all file of a specific extension in a folder"""
    files = []
    files = getListOfFiles(folder)
    for f in files:
        if f[-1 * len(extension):] == extension:
            os.remove(f)


def final_clean_up(ti, suffix):
    folders = ti.xcom_pull(key="folders", task_ids="initialization" + suffix)
    # Remove all markdown from DATA_FOLDER1 and all json, yaml and yml file of DATA_FOLDER2
    remove_all_files_extension(folders["DATA_FOLDER2"], ".md")
    remove_all_files_extension(folders["DATA_FOLDER1"], ".json")
    remove_all_files_extension(folders["DATA_FOLDER1"], ".yml")
    remove_all_files_extension(folders["DATA_FOLDER1"], ".yaml")<|MERGE_RESOLUTION|>--- conflicted
+++ resolved
@@ -1278,17 +1278,10 @@
     merged.to_csv(tmp_folder + "schemas_catalog_table.csv", index=False)
     is_demo = (branch != "main") or (AIRFLOW_ENV == "dev")
     post_resource(
-<<<<<<< HEAD
-        file_to_upload={
-            "dest_path": tmp_folder,
-            "dest_name": "schemas_catalog_table.csv",
-        },
-=======
         file_to_upload=File(
-            dest_path=TMP_FOLDER,
+            dest_path=tmp_folder,
             dest_name="schemas_catalog_table.csv",
         ),
->>>>>>> 3ede88ff
         dataset_id=(
             "668282444f9d3f48f2702fcd" if not is_demo
             else "6682b2f35a23814365024994"
