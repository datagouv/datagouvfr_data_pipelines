from airflow.models import DAG
from datagouvfr_data_pipelines.utils.notebook import execute_and_upload_notebook
from datagouvfr_data_pipelines.utils.mails import send_mail_datagouv
from airflow.operators.bash import BashOperator
from airflow.operators.python import PythonOperator, ShortCircuitOperator
from airflow.utils.dates import days_ago
from datetime import datetime, timedelta
import json
from datagouvfr_data_pipelines.config import (
    AIRFLOW_DAG_HOME,
    AIRFLOW_DAG_TMP,
    MATTERMOST_DATAGOUV_ACTIVITES,
    SECRET_MAIL_DATAGOUV_BOT_USER,
    SECRET_MAIL_DATAGOUV_BOT_PASSWORD,
    SECRET_MAIL_DATAGOUV_BOT_RECIPIENTS_PROD,
    MINIO_URL,
    MINIO_BUCKET_DATA_PIPELINE_OPEN,
    SECRET_MINIO_DATA_PIPELINE_USER,
    SECRET_MINIO_DATA_PIPELINE_PASSWORD,
)
from datagouvfr_data_pipelines.utils.mattermost import send_message
from datagouvfr_data_pipelines.utils.utils import (
    check_if_monday,
    check_if_first_day_of_month,
    check_if_first_day_of_year,
)

DAG_FOLDER = "datagouvfr_data_pipelines/dgv/monitoring/"
DAG_NAME = "dgv_digests"
TMP_FOLDER = AIRFLOW_DAG_TMP + DAG_FOLDER + DAG_NAME
MINIO_PATH = "dgv/"
today = datetime.today().strftime('%Y-%m-%d')


def get_stats_period(TODAY, period):
    with open(
        AIRFLOW_DAG_TMP + DAG_FOLDER + f"digest_{period}/{TODAY}/output/stats.json"
    ) as json_file:
        res = json.load(json_file)
    recap = (
        "- "
        + str(res["stats"]["nb_datasets"])
        + " datasets créés\n- "
        + str(res["stats"]["nb_reuses"])
        + " reuses créées"
    )
    if period == "daily":
        recap += (
            "\n- "
            + str(res["stats"]["nb_orgas"])
            + " orgas créées\n- "
            + str(res["stats"]["nb_discussions"])
            + " discussions créées\n- "
            + str(res["stats"]["nb_users"])
            + " users créés\n"
        )
    return recap


def publish_mattermost_period(ti, **kwargs):
    templates_dict = kwargs.get("templates_dict")
    period = templates_dict["period"]
    report_url = ti.xcom_pull(
        key="report_url", task_ids=f"run_notebook_and_save_to_minio_{period}"
    )
    stats = get_stats_period(templates_dict["TODAY"], period)
    message = f"{period.title()} Digest : {report_url} \n{stats}"
    send_message(message, MATTERMOST_DATAGOUV_ACTIVITES)


def send_email_report_period(ti, **kwargs):
    templates_dict = kwargs.get("templates_dict")
    period = templates_dict["period"]
    report_url = ti.xcom_pull(
        key="report_url", task_ids=f"run_notebook_and_save_to_minio_{period}"
    )
    message = get_stats_period(templates_dict["TODAY"], period) + "<br/><br/>" + report_url
    send_mail_datagouv(
        email_user=SECRET_MAIL_DATAGOUV_BOT_USER,
        email_password=SECRET_MAIL_DATAGOUV_BOT_PASSWORD,
        email_recipients=SECRET_MAIL_DATAGOUV_BOT_RECIPIENTS_PROD,
        subject=f"{period.title()} digest of " + templates_dict["TODAY"],
        message=message,
    )


default_args = {
    # "email": ["geoffrey.aldebert@data.gouv.fr"],
    "email_on_failure": False,
    'retries': 3,
    'retry_delay': timedelta(minutes=2),
}

with DAG(
    dag_id=DAG_NAME,
    schedule_interval="0 6 * * *",
    start_date=days_ago(1),
    dagrun_timeout=timedelta(minutes=60),
    tags=["digest", "daily", "weekly", "monthly", "yearly", "datagouv"],
    default_args=default_args,
    catchup=False,
) as dag:
    clean_previous_output = BashOperator(
        task_id="clean_previous_outputs",
        bash_command=f"rm -rf {TMP_FOLDER} && mkdir -p {TMP_FOLDER}",
    )

    run_nb_daily = PythonOperator(
        task_id='run_notebook_and_save_to_minio_daily',
        python_callable=execute_and_upload_notebook,
        op_kwargs={
            "input_nb": AIRFLOW_DAG_HOME + DAG_FOLDER + "digest.ipynb",
            "output_nb": today + ".ipynb",
            "tmp_path": AIRFLOW_DAG_TMP + DAG_FOLDER + f"digest_daily/{today}/",
            "minio_url": MINIO_URL,
            "minio_bucket": MINIO_BUCKET_DATA_PIPELINE_OPEN,
            "minio_user": SECRET_MINIO_DATA_PIPELINE_USER,
            "minio_password": SECRET_MINIO_DATA_PIPELINE_PASSWORD,
            "minio_output_filepath": MINIO_PATH + f"digest_daily/{today}/",
            "parameters": {
                "WORKING_DIR": AIRFLOW_DAG_HOME,
                "OUTPUT_DATA_FOLDER": AIRFLOW_DAG_TMP
                + DAG_FOLDER
                + f"digest_daily/{today}/output/",
                "DATE_AIRFLOW": today,
                "PERIOD_DIGEST": "daily",
            },
        },
    )

    publish_mattermost_daily = PythonOperator(
        task_id="publish_mattermost_daily",
        python_callable=publish_mattermost_period,
        templates_dict={
            "TODAY": today,
            "period": "daily",
        },
    )

    send_email_report_daily = PythonOperator(
        task_id="send_email_report_daily",
        python_callable=send_email_report_period,
        templates_dict={
            "TODAY": today,
            "period": "daily",
        },
    )

    check_if_monday = ShortCircuitOperator(
        task_id="check_if_monday", python_callable=check_if_monday
    )

    run_nb_weekly = PythonOperator(
        task_id='run_notebook_and_save_to_minio_weekly',
        python_callable=execute_and_upload_notebook,
        op_kwargs={
            "input_nb": AIRFLOW_DAG_HOME + DAG_FOLDER + "digest.ipynb",
            "output_nb": today + ".ipynb",
            "tmp_path": AIRFLOW_DAG_TMP + DAG_FOLDER + f"digest_weekly/{today}/",
            "minio_url": MINIO_URL,
            "minio_bucket": MINIO_BUCKET_DATA_PIPELINE_OPEN,
            "minio_user": SECRET_MINIO_DATA_PIPELINE_USER,
            "minio_password": SECRET_MINIO_DATA_PIPELINE_PASSWORD,
            "minio_output_filepath": MINIO_PATH + f"digest_weekly/{today}/",
            "parameters": {
                "WORKING_DIR": AIRFLOW_DAG_HOME,
                "OUTPUT_DATA_FOLDER": AIRFLOW_DAG_TMP
                + DAG_FOLDER
                + f"digest_weekly/{today}/output/",
                "DATE_AIRFLOW": today,
                "PERIOD_DIGEST": "weekly",
            },
        },
    )

    publish_mattermost_weekly = PythonOperator(
        task_id="publish_mattermost_weekly",
        python_callable=publish_mattermost_period,
        templates_dict={
            "TODAY": today,
            "period": "weekly",
        },
    )

    send_email_report_weekly = PythonOperator(
        task_id="send_email_report_weekly",
        python_callable=send_email_report_period,
        templates_dict={
            "TODAY": today,
<<<<<<< HEAD
            "period": "weekly",
=======
            "period": "daily",
>>>>>>> ac51caf7
        },
    )

    check_if_first_day_of_month = ShortCircuitOperator(
        task_id="check_if_first_day_of_month",
        python_callable=check_if_first_day_of_month,
    )

    run_nb_monthly = PythonOperator(
        task_id='run_notebook_and_save_to_minio_monthly',
        python_callable=execute_and_upload_notebook,
        op_kwargs={
            "input_nb": AIRFLOW_DAG_HOME + DAG_FOLDER + "digest.ipynb",
            "output_nb": today + ".ipynb",
            "tmp_path": AIRFLOW_DAG_TMP + DAG_FOLDER + f"digest_monthly/{today}/",
            "minio_url": MINIO_URL,
            "minio_bucket": MINIO_BUCKET_DATA_PIPELINE_OPEN,
            "minio_user": SECRET_MINIO_DATA_PIPELINE_USER,
            "minio_password": SECRET_MINIO_DATA_PIPELINE_PASSWORD,
            "minio_output_filepath": MINIO_PATH + f"digest_monthly/{today}/",
            "parameters": {
                "WORKING_DIR": AIRFLOW_DAG_HOME,
                "OUTPUT_DATA_FOLDER": AIRFLOW_DAG_TMP
                + DAG_FOLDER
                + f"digest_monthly/{today}/output/",
                "DATE_AIRFLOW": today,
                "PERIOD_DIGEST": "monthly",
            },
        }
    )

    publish_mattermost_monthly = PythonOperator(
        task_id="publish_mattermost_monthly",
        python_callable=publish_mattermost_period,
        templates_dict={
            "TODAY": today,
            "period": "monthly",
        },
    )

    send_email_report_monthly = PythonOperator(
        task_id="send_email_report_monthly",
        python_callable=send_email_report_period,
        templates_dict={
            "TODAY": today,
<<<<<<< HEAD
            "period": "monthly",
=======
            "period": "daily",
>>>>>>> ac51caf7
        },
    )

    check_if_first_day_of_year = ShortCircuitOperator(
        task_id="check_if_first_day_of_year",
        python_callable=check_if_first_day_of_year,
    )

    run_nb_yearly = PythonOperator(
        task_id='run_notebook_and_save_to_minio_yearly',
        python_callable=execute_and_upload_notebook,
        op_kwargs={
            "input_nb": AIRFLOW_DAG_HOME + DAG_FOLDER + "digest.ipynb",
            "output_nb": today + ".ipynb",
            "tmp_path": AIRFLOW_DAG_TMP + DAG_FOLDER + f"digest_yearly/{today}/",
            "minio_url": MINIO_URL,
            "minio_bucket": MINIO_BUCKET_DATA_PIPELINE_OPEN,
            "minio_user": SECRET_MINIO_DATA_PIPELINE_USER,
            "minio_password": SECRET_MINIO_DATA_PIPELINE_PASSWORD,
            "minio_output_filepath": MINIO_PATH + f"digest_yearly/{today}/",
            "parameters": {
                "WORKING_DIR": AIRFLOW_DAG_HOME,
                "OUTPUT_DATA_FOLDER": AIRFLOW_DAG_TMP
                + DAG_FOLDER
                + f"digest_yearly/{today}/output/",
                "DATE_AIRFLOW": today,
                "PERIOD_DIGEST": "yearly",
            },
        }
    )

    publish_mattermost_yearly = PythonOperator(
        task_id="publish_mattermost_yearly",
        python_callable=publish_mattermost_period,
        templates_dict={
            "TODAY": today,
            "period": "yearly",
        },
    )

    send_email_report_yearly = PythonOperator(
        task_id="send_email_report_yearly",
        python_callable=send_email_report_period,
        templates_dict={
            "TODAY": today,
<<<<<<< HEAD
            "period": "yearly",
=======
            "period": "daily",
>>>>>>> ac51caf7
        },
    )

    run_nb_daily.set_upstream(clean_previous_output)
    publish_mattermost_daily.set_upstream(run_nb_daily)
    send_email_report_daily.set_upstream(run_nb_daily)

    check_if_monday.set_upstream(clean_previous_output)
    run_nb_weekly.set_upstream(check_if_monday)
    publish_mattermost_weekly.set_upstream(run_nb_weekly)
    send_email_report_weekly.set_upstream(run_nb_weekly)

    check_if_first_day_of_month.set_upstream(clean_previous_output)
    run_nb_monthly.set_upstream(check_if_first_day_of_month)
    publish_mattermost_monthly.set_upstream(run_nb_monthly)
    send_email_report_monthly.set_upstream(run_nb_monthly)

    check_if_first_day_of_year.set_upstream(clean_previous_output)
    run_nb_yearly.set_upstream(check_if_first_day_of_year)
    publish_mattermost_yearly.set_upstream(run_nb_yearly)
    send_email_report_yearly.set_upstream(run_nb_yearly)<|MERGE_RESOLUTION|>--- conflicted
+++ resolved
@@ -187,11 +187,7 @@
         python_callable=send_email_report_period,
         templates_dict={
             "TODAY": today,
-<<<<<<< HEAD
             "period": "weekly",
-=======
-            "period": "daily",
->>>>>>> ac51caf7
         },
     )
 
@@ -237,11 +233,7 @@
         python_callable=send_email_report_period,
         templates_dict={
             "TODAY": today,
-<<<<<<< HEAD
             "period": "monthly",
-=======
-            "period": "daily",
->>>>>>> ac51caf7
         },
     )
 
@@ -287,11 +279,7 @@
         python_callable=send_email_report_period,
         templates_dict={
             "TODAY": today,
-<<<<<<< HEAD
             "period": "yearly",
-=======
-            "period": "daily",
->>>>>>> ac51caf7
         },
     )
 
